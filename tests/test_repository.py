--- conflicted
+++ resolved
@@ -3,11 +3,7 @@
 # @(#)test_repository.py
 #
 #
-<<<<<<< HEAD
-# Copyright (C) 2013, 2015 S3IT, University of Zurich. All rights reserved.
-=======
-# Copyright (C) 2013, 2016 S3IT, University of Zurich. All rights reserved.
->>>>>>> 5543e1b4
+# Copyright (C) 2013, 2015, 2016 S3IT, University of Zurich. All rights reserved.
 #
 #
 # This program is free software; you can redistribute it and/or modify it
@@ -41,24 +37,8 @@
 from elasticluster.repository import PickleRepository, MemRepository, \
     JsonRepository, YamlRepository, MultiDiskRepository
 
-<<<<<<< HEAD
-=======
 import pytest
 
-
-class FakeCluster(Struct):
-    """Fake class used for the storage cluster class.  The only thing the
-    PickleRepository class assumes is that the saved class has a `name`
-    attribute.
-    """
-    def __init__(self, name='fake_cluster'):
-        self.name = name
-        self.nodes = {}
-
-    def __eq__(self, other):
-        return self.name == other.name
-
->>>>>>> 5543e1b4
 
 class MemRepositoryTests(unittest.TestCase):
     def setUp(self):
@@ -140,12 +120,8 @@
             assert cluster.name in cluster_names
 
     def test_get(self):
-<<<<<<< HEAD
-        clusters = [Cluster('test_%d' % i) for i in range(10)]
-=======
-        clusters = [FakeCluster('test_%d' % i) for i in range(10)]
-        cluster_names = [c.name for c in clusters]
->>>>>>> 5543e1b4
+        clusters = [Cluster('test_%d' % i) for i in range(10)]
+        cluster_names = [c.name for c in clusters]
 
         for cluster in clusters:
             self.storage.save_or_update(cluster)
@@ -153,11 +129,7 @@
         new_clusters = [self.storage.get(cluster.name) for cluster in clusters]
         cluster_names = [c.name for c in clusters]
         for cluster in new_clusters:
-<<<<<<< HEAD
-            nt.assert_true(cluster.name in cluster_names)
-=======
             assert cluster.name in cluster_names
->>>>>>> 5543e1b4
 
     def test_delete(self):
         pass
@@ -214,11 +186,7 @@
         new_clusters = self.storage.get_all()
         cluster_names = [c.name for c in clusters]
         for cluster in new_clusters:
-<<<<<<< HEAD
-            nt.assert_true(cluster.name in cluster_names)
-=======
             assert cluster.name in cluster_names
->>>>>>> 5543e1b4
 
     def test_get(self):
         clusters = [Cluster('test_%d' % i) for i in range(10)]
