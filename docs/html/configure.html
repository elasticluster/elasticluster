<!DOCTYPE html PUBLIC "-//W3C//DTD XHTML 1.0 Transitional//EN"
  "http://www.w3.org/TR/xhtml1/DTD/xhtml1-transitional.dtd">


<html xmlns="http://www.w3.org/1999/xhtml">
  <head>
    <meta http-equiv="Content-Type" content="text/html; charset=utf-8" />

    <title>Configuration &mdash; elasticluster 1.0 documentation</title>

    <link rel="stylesheet" href="_static/default.css" type="text/css" />
    <link rel="stylesheet" href="_static/pygments.css" type="text/css" />

    <script type="text/javascript">
      var DOCUMENTATION_OPTIONS = {
        URL_ROOT:    './',
        VERSION:     '1.0',
        COLLAPSE_INDEX: false,
        FILE_SUFFIX: '.html',
        HAS_SOURCE:  true
      };
    </script>
    <script type="text/javascript" src="_static/jquery.js"></script>
    <script type="text/javascript" src="_static/underscore.js"></script>
    <script type="text/javascript" src="_static/doctools.js"></script>
    <link rel="top" title="elasticluster 1.0 documentation" href="index.html" />
    <link rel="next" title="Usage" href="usage.html" />
    <link rel="prev" title="Installation" href="install.html" />
  </head>
  <body>
    <div class="related">
      <h3>Navigation</h3>
      <ul>
        <li class="right" style="margin-right: 10px">
          <a href="genindex.html" title="General Index"
             accesskey="I">index</a></li>
        <li class="right" >
          <a href="py-modindex.html" title="Python Module Index"
             >modules</a> |</li>
        <li class="right" >
          <a href="usage.html" title="Usage"
             accesskey="N">next</a> |</li>
        <li class="right" >
          <a href="install.html" title="Installation"
             accesskey="P">previous</a> |</li>
        <li><a href="index.html">elasticluster 1.0 documentation</a> &raquo;</li>
      </ul>
    </div>

    <div class="document">
      <div class="documentwrapper">
        <div class="bodywrapper">
          <div class="body">

  <div class="section" id="configuration">
<h1>Configuration<a class="headerlink" href="#configuration" title="Permalink to this headline">¶</a></h1>
<p>All the information about how to access a cloud provider and how to
setup a cluster is stored in a configuration file. The default
configuration file is stored in your home directory:
<tt class="docutils literal"><span class="pre">~/.elasticluster/config</span></tt> but you can specify a different location
from the command line with the <cite>-c</cite> option.</p>
<p>In case the directory <cite>~/.elasticluster/config.d</cite> exists (or, if you
run with <cite>-c &lt;PATH&gt;</cite>, the directory <cite>&lt;PATH&gt;.d</cite>), all files named
<cite>*.conf</cite> contained in that directory are read and parsed. In this way,
you can handle multiple clusters easily by distributing the
configuration over multiple files, and disable only some of them by
renaming the files.</p>
<p>When <cite>elasticluster</cite> is run for the first time, if no configuration
file is found it will copy a <a class="reference external" href="https://raw.github.com/gc3-uzh-ch/elasticluster/master/docs/config.template">template configuration file</a> in
<tt class="docutils literal"><span class="pre">~/.elasticluster/config</span></tt>. Such template is fully commented and self
documented.</p>
<p>Therefore, after installing <cite>elasticluster</cite> for the first time, we
suggest to run the following command:</p>
<div class="highlight-python"><div class="highlight"><pre>elasticluster list-templates
</pre></div>
</div>
<p>If you don&#8217;t already have a configuration file, this command will
create one for you. Of course, the file is not complete, as it does
not contain any authentication information, and you will get an error
similar to the following:</p>
<div class="highlight-python"><div class="highlight"><pre>WARNING:gc3.elasticluster:Deploying default configuration file to /home/antonio/.elasticluster/config.
WARNING:gc3.elasticluster:Ignoring Cluster `ipython`: required key not provided @ data[&#39;image_user&#39;]
WARNING:gc3.elasticluster:Ignoring cluster `ipython`.
Error validating configuration file &#39;/home/antonio/.elasticluster/config&#39;: `required key not provided @ data[&#39;image_user&#39;]`
</pre></div>
</div>
<p>In this case, you have to edit the configuration file in
<tt class="docutils literal"><span class="pre">~/.elasticluster/config</span></tt> and update it with the correct values.</p>
<p>Please refer to the following section to understand the syntax of the
configuration file and to know which options you need to set in order
to use <cite>elasticluster</cite>.</p>
<div class="section" id="basic-syntax-of-the-configuration-file">
<h2>Basic syntax of the configuration file<a class="headerlink" href="#basic-syntax-of-the-configuration-file" title="Permalink to this headline">¶</a></h2>
<p>The file is parsed by ConfigParser module and has a syntax similar
to Microsoft Windows INI files.</p>
<p>It consists of <cite>sections</cite> led by a <tt class="docutils literal"><span class="pre">[sectiontype/name]</span></tt> header and
followed by lines in the form:</p>
<div class="highlight-python"><div class="highlight"><pre><span class="n">key</span><span class="o">=</span><span class="n">value</span>
</pre></div>
</div>
<p>Section names are in the form <tt class="docutils literal"><span class="pre">[type/name]</span></tt> wher <cite>type</cite> must be one of:</p>
<dl class="docutils">
<dt><tt class="docutils literal"><span class="pre">cloud</span></tt></dt>
<dd>define a cloud provider</dd>
<dt><tt class="docutils literal"><span class="pre">login</span></tt></dt>
<dd>define a way to access a virtual machine</dd>
<dt><tt class="docutils literal"><span class="pre">setup</span></tt></dt>
<dd>define a way to setup the cluster</dd>
<dt><tt class="docutils literal"><span class="pre">cluster</span></tt></dt>
<dd>define the composition of a cluster. It contains references to
the other sections.</dd>
<dt><tt class="docutils literal"><span class="pre">cluster/&lt;clustername&gt;</span></tt></dt>
<dd>override configuration for specific group of nodes within a cluster</dd>
</dl>
<p>You must define at least one for each section types in order to have
a valid configuration file.</p>
</div>
<div class="section" id="cloud-section">
<h2>Cloud Section<a class="headerlink" href="#cloud-section" title="Permalink to this headline">¶</a></h2>
<p>A <tt class="docutils literal"><span class="pre">cloud</span></tt> section named <tt class="docutils literal"><span class="pre">&lt;name&gt;</span></tt> starts with:</p>
<div class="highlight-python"><div class="highlight"><pre>[cloud/&lt;name&gt;]
</pre></div>
</div>
<p>The cloud section defines all properties needed to connect to a
specific cloud provider.</p>
<p>You can define as many cloud sections you want, assuming you have
access to different cloud providers and want to deploy different
clusters in different clouds. The mapping between cluster and cloud
provider is done in the <cite>cluster</cite> section (see later).</p>
<p>Currently three cloud providers are available:</p>
<ul class="simple">
<li>openstack: supports OpenStack cloud</li>
<li>boto: supports Amazon EC2 and compatible cloud</li>
<li>google: supports Google Compute Engine</li>
</ul>
<p>Therefore the following configuration option needs to be set in the cloud
section:</p>
<p><tt class="docutils literal"><span class="pre">provider</span></tt></p>
<blockquote>
<div>the driver to use to connect to the cloud provider.
<cite>ec2_boto</cite>, <cite>openstack</cite> or <cite>google</cite></div></blockquote>
<div class="section" id="valid-configuration-keys-for-boto">
<h3>Valid configuration keys for <cite>boto</cite><a class="headerlink" href="#valid-configuration-keys-for-boto" title="Permalink to this headline">¶</a></h3>
<p><tt class="docutils literal"><span class="pre">ec2_url</span></tt></p>
<blockquote>
<div><p>the url of the EC2 endpoint. For Amazon is probably
something like:</p>
<div class="highlight-python"><div class="highlight"><pre>https://ec2.us-east-1.amazonaws.com
</pre></div>
</div>
<p>replace <tt class="docutils literal"><span class="pre">us-east-1</span></tt> with the zone you want to use
while for OpenStack you can get it from the web interface</p>
</div></blockquote>
<p><tt class="docutils literal"><span class="pre">ec2_access_key</span></tt></p>
<blockquote>
<div>the access key (also known as access id) your cloud
provider gave you to access its cloud resources.</div></blockquote>
<p><tt class="docutils literal"><span class="pre">ec2_secret_key</span></tt></p>
<blockquote>
<div>the secret key (also known as secret id) your cloud
provider gave you to access its cloud resources.</div></blockquote>
<p><tt class="docutils literal"><span class="pre">ec2_region</span></tt></p>
<blockquote>
<div>the availability zone you want to use.</div></blockquote>
<p><tt class="docutils literal"><span class="pre">vpc</span></tt></p>
<blockquote>
<div>the name or ID of the AWS Virtual Private Cloud to provision
resources in.</div></blockquote>
<p><tt class="docutils literal"><span class="pre">request_floating_ip</span></tt></p>
<blockquote>
<div>request assignment of a floating IP when the instance is
started. Valid values: <cite>True</cite>, <cite>False</cite>.
Some cloud providers does not automatically assign a public IP
to the instances, but this is often needed if you want to connect
to the VM from outside. Setting <tt class="docutils literal"><span class="pre">request_floating_ip</span></tt> to <cite>True</cite>
will force <cite>elasticluster</cite> to request such a floating IP if the
instance doesn&#8217;t get one automatically.</div></blockquote>
</div>
<div class="section" id="valid-configuration-keys-for-google">
<h3>Valid configuration keys for <cite>google</cite><a class="headerlink" href="#valid-configuration-keys-for-google" title="Permalink to this headline">¶</a></h3>
<p><tt class="docutils literal"><span class="pre">gce_client_id</span></tt></p>
<blockquote>
<div>The API client id generated in the Google Developers Console</div></blockquote>
<p><tt class="docutils literal"><span class="pre">gce_client_secret</span></tt></p>
<blockquote>
<div>The API client secret generated in the Google Developers Console</div></blockquote>
<p><tt class="docutils literal"><span class="pre">gce_project_id</span></tt></p>
<blockquote>
<div>The project id of your Google Compute Engine project</div></blockquote>
<p><tt class="docutils literal"><span class="pre">zone</span></tt></p>
<blockquote>
<div>The GCE zone to be used. Default is <cite>us-central1-a</cite>.</div></blockquote>
</div>
<div class="section" id="valid-configuration-keys-for-openstack">
<h3>Valid configuration keys for <em>openstack</em><a class="headerlink" href="#valid-configuration-keys-for-openstack" title="Permalink to this headline">¶</a></h3>
<p><tt class="docutils literal"><span class="pre">auth_url</span></tt>:</p>
<blockquote>
<div>The URL of the keystone service (main entry point for OpenStack
clouds). If an environment variable <cite>OS_AUTH_URL</cite> is set when
elasticluster starts, the config option will be ignored and the
value of the variable will be used instead.</div></blockquote>
<p><tt class="docutils literal"><span class="pre">username</span></tt></p>
<blockquote>
<div>OpenStack username. If an environment variable <cite>OS_USERNAME</cite> is
set when elasticluster starts, the config option will be ignored
and the value of the variable will be used instead.</div></blockquote>
<p><tt class="docutils literal"><span class="pre">password</span></tt></p>
<blockquote>
<div>OpenStack password. If an environment variable <cite>OS_PASSWORD</cite> is
set when elasticluster starts, the config option will be ignored
and the value of the variable will be used instead.</div></blockquote>
<p><tt class="docutils literal"><span class="pre">project_name</span></tt></p>
<blockquote>
<div>OpenStack project to use (also known as <cite>tenant</cite>). If an
environment variable <cite>OS_TENANT_NAME</cite> is set when elasticluster
starts, the config option will be ignored and the value of the
variable will be used instead.</div></blockquote>
<p><tt class="docutils literal"><span class="pre">region_name</span></tt></p>
<blockquote>
<div>OpenStack region (optional)</div></blockquote>
<p><tt class="docutils literal"><span class="pre">request_floating_ip</span></tt></p>
<blockquote>
<div>request assignment of a floating IP when the instance is
started. Valid values: <cite>True</cite>, <cite>False</cite>.
Some cloud providers does not automatically assign a public IP
to the instances, but this is often needed if you want to connect
to the VM from outside. Setting <tt class="docutils literal"><span class="pre">request_floating_ip</span></tt> to <cite>True</cite>
will force <cite>elasticluster</cite> to request such a floating IP if the
instance doesn&#8217;t get one automatically.</div></blockquote>
</div>
<div class="section" id="examples">
<h3>Examples<a class="headerlink" href="#examples" title="Permalink to this headline">¶</a></h3>
<p>For instance, to connect to the <a class="reference external" href="http://hobbes.gc3.uzh.ch">Hobbes private cloud</a> of the <a class="reference external" href="http://www.uzh.ch">University of Zurich</a> you can
use the following:</p>
<div class="highlight-python"><div class="highlight"><pre>[cloud/hobbes]
provider=ec2_boto
ec2_url=http://hobbes.gc3.uzh.ch:8773/services/Cloud
ec2_access_key=****REPLACE WITH YOUR ACCESS ID****
ec2_secret_key=****REPLACE WITH YOUR SECRET KEY****
ec2_region=nova
auto_ip_assignment=True
</pre></div>
</div>
<p>For Amazon instead (region us-east-1) you can use:</p>
<div class="highlight-python"><div class="highlight"><pre>[cloud/amazon-us-east-1]
provider=ec2_boto
ec2_url=https://ec2.us-east-1.amazonaws.com
ec2_access_key=****REPLACE WITH YOUR ACCESS ID****
ec2_secret_key=****REPLACE WITH YOUR SECRET KEY****
ec2_region=us-east-1
vpc=vpc-one
</pre></div>
</div>
<p>For Google Compute Engine you can use:</p>
<div class="highlight-python"><div class="highlight"><pre>[cloud/google]
provider=google
gce_client_id=****REPLACE WITH YOUR CLIENT ID****
gce_client_secret=****REPLACE WITH YOUR SECRET KEY****
gce_project_id=****REPLACE WITH YOUR PROJECT ID****
</pre></div>
</div>
<div class="section" id="openstack-users">
<h4>OpenStack users<a class="headerlink" href="#openstack-users" title="Permalink to this headline">¶</a></h4>
<p>From the horizon web interface you can download a file containing your
EC2 credentials by logging into your provider web interface and
clicking on:</p>
<dl class="docutils">
<dt>&#8220;<em>settings</em>&#8220;</dt>
<dd><dl class="first last docutils">
<dt>=&gt; &#8220;<em>EC2 Credentials</em>&#8220;</dt>
<dd>=&gt; &#8220;<em>Download EC2 Credentials</em>&#8220;</dd>
</dl>
</dd>
</dl>
<p>The <tt class="docutils literal"><span class="pre">ec2rc.sh</span></tt> file will contain some values. Update the
configuration file:</p>
<ul class="simple">
<li><cite>ec2_url</cite> using the value of the variable EC2_URL</li>
<li><cite>ec2_access_key</cite> using the value of the variable EC2_ACCESS_KEY</li>
<li><cite>ec2_secret_key</cite> using the value of the variable EC2_SECRET_KEY</li>
</ul>
</div>
<div class="section" id="google-compute-engine-users">
<h4>Google Compute Engine users<a class="headerlink" href="#google-compute-engine-users" title="Permalink to this headline">¶</a></h4>
<p>To generate a client_id and client_secret to access the Google Compute
Engine visit the following page: <a class="reference external" href="https://console.developers.google.com/project/_/apiui/credential" target=_blank>https://console.developers.google.com/project/_/apiui/credential</a></p>
<ol class="arabic simple">
<li>Select the project to be used for your cluster</li>
<li>If a "Client ID for native application" is listed on this page, skip to step 8</li>
<li>Under the OAuth section, click "Create new Client ID"</li>
<li>Select "Installed Application"</li>
<li>If prompted, click "Configure consent screen" and follow the instructions to set a "product name" to identify your Cloud project in the consent screen</li>
<li>In the Create Client ID dialog, be sure the following are selected:<br>
&nbsp;&nbsp;<b>Application type</b>: Installed application<br>
&nbsp;&nbsp;<b>Installed application type</b>: Other</li>
<li>Click the "Create Client ID" button</li>
<li>You'll see your Client ID and Client secret listed under "Client ID for native application"</li>
</ol>
</div>
</div>
</div>
<div class="section" id="login-section">
<h2>Login Section<a class="headerlink" href="#login-section" title="Permalink to this headline">¶</a></h2>
<p>A <tt class="docutils literal"><span class="pre">login</span></tt> section named <tt class="docutils literal"><span class="pre">&lt;name&gt;</span></tt> starts with:</p>
<div class="highlight-python"><div class="highlight"><pre>[login/&lt;name&gt;]
</pre></div>
</div>
<p>This section contains information on how to access the instances
started on the cloud, including the user and the SSH keys to use.</p>
<p>Some of the values depend on the image you specified in the
<cite>cluster</cite> section. Values defined here also can affect the <cite>setup</cite>
section and the way the system is setup.</p>
<div class="section" id="mandatory-configuration-keys">
<h3>Mandatory configuration keys<a class="headerlink" href="#mandatory-configuration-keys" title="Permalink to this headline">¶</a></h3>
<p><tt class="docutils literal"><span class="pre">image_user</span></tt></p>
<blockquote>
<div>the remote user you must use to connect to the virtual machine.
In case you&#8217;re using Google Compute Engine you have to set your username
here. So if your gmail address is <a class="reference external" href="mailto:karl&#46;marx&#37;&#52;&#48;gmail&#46;com">karl<span>&#46;</span>marx<span>&#64;</span>gmail<span>&#46;</span>com</a>,
your username is karl.marx</div></blockquote>
<p><tt class="docutils literal"><span class="pre">image_sudo</span></tt></p>
<blockquote>
<div>Can be <cite>True</cite> or <cite>False</cite>. <cite>True</cite> means that on the remote machine
you can execute commands as root by running the <cite>sudo</cite> program.</div></blockquote>
<p><tt class="docutils literal"><span class="pre">image_user_sudo</span></tt></p>
<blockquote>
<div>the login name of the administrator. Use <cite>root</cite> unless you know
what you are doing...</div></blockquote>
<p><tt class="docutils literal"><span class="pre">user_key_name</span></tt></p>
<blockquote>
<div>name of the <em>keypair</em> to use on the cloud provider. If the keypair
does not exist it will be created by elasticluster.</div></blockquote>
<p><tt class="docutils literal"><span class="pre">user_key_private</span></tt></p>
<blockquote>
<div>file containing a valid RSA or DSA private key to be used to
connect to the remote machine. Please note that this must match
the <tt class="docutils literal"><span class="pre">user_key_public</span></tt> file (RSA and DSA keys go in pairs). Also
note that Amazon does not accept DSA keys but only RSA ones.</div></blockquote>
<p><tt class="docutils literal"><span class="pre">user_key_public</span></tt></p>
<blockquote>
<div>file containing the RSA/DSA public key corresponding to the
<tt class="docutils literal"><span class="pre">user_key_private</span></tt> private key. See <tt class="docutils literal"><span class="pre">user_key_private</span></tt> for more
details.</div></blockquote>
</div>
<div class="section" id="id1">
<h3>Examples<a class="headerlink" href="#id1" title="Permalink to this headline">¶</a></h3>
<p>For a typical Ubuntu machine, both on Amazon and most OpenStack
providers, these values should be fine:</p>
<div class="highlight-python"><div class="highlight"><pre>[login/ubuntu]
image_user=ubuntu
image_user_sudo=root
image_sudo=True
user_key_name=elasticluster
user_key_private=~/.ssh/id_rsa
user_key_public=~/.ssh/id_rsa.pub
</pre></div>
</div>
<p>while for Hobbes appliances you will need to use the <cite>gc3-user</cite>
instead:</p>
<div class="highlight-python"><div class="highlight"><pre>[login/gc3-user]
image_user=gc3-user
image_user_sudo=root
image_sudo=True
user_key_name=elasticluster
user_key_private=~/.ssh/id_rsa
user_key_public=~/.ssh/id_rsa.pub
</pre></div>
</div>
</div>
</div>
<div class="section" id="setup-section">
<h2>Setup Section<a class="headerlink" href="#setup-section" title="Permalink to this headline">¶</a></h2>
<p>A <tt class="docutils literal"><span class="pre">setup</span></tt> section named <tt class="docutils literal"><span class="pre">&lt;name&gt;</span></tt> starts with:</p>
<div class="highlight-python"><div class="highlight"><pre>[setup/&lt;name&gt;]
</pre></div>
</div>
<p>This section contain information on <em>how to setup</em> a cluster. After
the cluster is started, elasticluster will run a <tt class="docutils literal"><span class="pre">setup</span> <span class="pre">provider</span></tt> in
order to configure it.</p>
<div class="section" id="id2">
<h3>Mandatory configuration keys<a class="headerlink" href="#id2" title="Permalink to this headline">¶</a></h3>
<p><tt class="docutils literal"><span class="pre">provider</span></tt></p>
<blockquote>
<div>the type of setup provider. So far, only <cite>ansible</cite> is supported.</div></blockquote>
</div>
<div class="section" id="ansible-specific-mandatory-configuration-keys">
<h3>Ansible-specific mandatory configuration keys<a class="headerlink" href="#ansible-specific-mandatory-configuration-keys" title="Permalink to this headline">¶</a></h3>
<p>The following configuration keys are only valid if <cite>provider</cite> is
<cite>ansible</cite>.</p>
<p><tt class="docutils literal"><span class="pre">&lt;class&gt;_groups</span></tt></p>
<blockquote>
<div><p>Comma separated list of ansible groups the specific &lt;class&gt; will
belong to. For each &lt;class&gt;_nodes in a [cluster/] section there
should be a &lt;class&gt;_groups option to configure that specific class
of nodes with the ansible groups specified.</p>
<p>If you are setting up a standard HPC cluster you probably want to
have only two main groups: <cite>frontend_groups</cite> and <cite>compute_groups</cite>.</p>
<p>To configure a slurm cluster, for instance, you have the following
available groups:</p>
<dl class="docutils">
<dt><tt class="docutils literal"><span class="pre">slurm_master</span></tt></dt>
<dd>configure this machine as slurm masternode</dd>
<dt><tt class="docutils literal"><span class="pre">slurm_clients</span></tt></dt>
<dd>compute nodes of a slurm cluster</dd>
<dt><tt class="docutils literal"><span class="pre">ganglia_master</span></tt></dt>
<dd>configure as ganglia web frontend.  On the
master, you probably want to define <cite>ganglia monitor</cite> as well</dd>
<dt><tt class="docutils literal"><span class="pre">ganglia_monitor</span></tt></dt>
<dd>configure as ganglia monitor.</dd>
</dl>
<p>You can combine more groups together, but of course not all
combinations make sense. A common setup is, for instance:</p>
<div class="highlight-python"><div class="highlight"><pre><span class="n">frontend_groups</span><span class="o">=</span><span class="n">slurm_master</span><span class="p">,</span><span class="n">ganglia_master</span><span class="p">,</span><span class="n">ganglia_monitor</span>
<span class="n">compute_groups</span><span class="o">=</span><span class="n">slurm_clients</span><span class="p">,</span><span class="n">ganglia_monitor</span>
</pre></div>
</div>
<p>This will configure the frontend node as slurm master and ganglia
frontend, and the compute nodes as clients for both slurm and
ganglia frontend.</p>
<p>A full list of the available groups is available at the
<a class="reference internal" href="playbooks.html#playbooks"><em>Playbooks distributed with elasticluster</em></a> page.</p>
</div></blockquote>
<p><tt class="docutils literal"><span class="pre">&lt;class&gt;_var_&lt;varname&gt;</span></tt></p>
<blockquote>
<div>an entry of this type will define a variable called <tt class="docutils literal"><span class="pre">&lt;varname&gt;</span></tt>
for the specific <tt class="docutils literal"><span class="pre">&lt;class&gt;</span></tt> and add it to the ansible inventory
file. Please refer to the documentation of the playbook
ot know which variables you can set and its meaning.</div></blockquote>
<p><tt class="docutils literal"><span class="pre">global_var_&lt;varname&gt;</span></tt></p>
<blockquote>
<div>An entry of this type will define a variable called <tt class="docutils literal"><span class="pre">&lt;varname&gt;</span></tt>
for all the nodes in the cluster, and add it to the ansible
inventory file. Please refer to the documentation of the playbook
ot know which variables you can set and its meaning.</div></blockquote>
<p><tt class="docutils literal"><span class="pre">playbook_path</span></tt></p>
<blockquote>
<div>Path to the playbook to use when configuring the system. The
default value printed here points to the playbook distributed with
elasticluster. The default value points to the playbooks
distributed with elasticluster.</div></blockquote>
</div>
<div class="section" id="id3">
<h3>Examples<a class="headerlink" href="#id3" title="Permalink to this headline">¶</a></h3>
<p>Some (working) examples:</p>
<div class="highlight-python"><div class="highlight"><pre><span class="p">[</span><span class="n">setup</span><span class="o">/</span><span class="n">ansible</span><span class="o">-</span><span class="n">slurm</span><span class="p">]</span>
<span class="n">provider</span><span class="o">=</span><span class="n">ansible</span>
<span class="n">frontend_groups</span><span class="o">=</span><span class="n">slurm_master</span>
<span class="n">compute_groups</span><span class="o">=</span><span class="n">slurm_clients</span>

<span class="p">[</span><span class="n">setup</span><span class="o">/</span><span class="n">ansible</span><span class="o">-</span><span class="n">gridengine</span><span class="p">]</span>
<span class="n">provider</span><span class="o">=</span><span class="n">ansible</span>
<span class="n">frontend_groups</span><span class="o">=</span><span class="n">gridengine_master</span>
<span class="n">compute_groups</span><span class="o">=</span><span class="n">gridengine_clients</span>

<span class="p">[</span><span class="n">setup</span><span class="o">/</span><span class="n">ansible</span><span class="o">-</span><span class="n">pbs</span><span class="p">]</span>
<span class="n">provider</span><span class="o">=</span><span class="n">ansible</span>
<span class="n">frontend_groups</span><span class="o">=</span><span class="n">pbs_master</span><span class="p">,</span><span class="n">maui_master</span>
<span class="n">compute_groups</span><span class="o">=</span><span class="n">pbs_clients</span>

<span class="p">[</span><span class="n">setup</span><span class="o">/</span><span class="n">ansible_matlab</span><span class="p">]</span>
<span class="c"># Please note that this setup assumes you already have matlab</span>
<span class="c"># installed on the image that is being used.</span>
<span class="n">provider</span><span class="o">=</span><span class="n">ansible</span>
<span class="n">frontend_groups</span><span class="o">=</span><span class="n">mdce_master</span><span class="p">,</span><span class="n">mdce_worker</span><span class="p">,</span><span class="n">ganglia_monitor</span><span class="p">,</span><span class="n">ganglia_master</span>
<span class="n">worker_groups</span><span class="o">=</span><span class="n">mdce_worker</span><span class="p">,</span><span class="n">ganglia_monitor</span>
</pre></div>
</div>
</div>
</div>
<div class="section" id="cluster-section">
<h2>Cluster Section<a class="headerlink" href="#cluster-section" title="Permalink to this headline">¶</a></h2>
<p>A <tt class="docutils literal"><span class="pre">cluster</span></tt> section named <tt class="docutils literal"><span class="pre">&lt;name&gt;</span></tt> starts with:</p>
<div class="highlight-python"><div class="highlight"><pre>[cluster/&lt;name&gt;]
</pre></div>
</div>
<p>The cluster section defines a <cite>template</cite> for a cluster. This section
has references to each one of the other sections and define the
image to use, the default number of compute nodes and the security
group.</p>
<div class="section" id="id4">
<h3>Mandatory configuration keys<a class="headerlink" href="#id4" title="Permalink to this headline">¶</a></h3>
<p><tt class="docutils literal"><span class="pre">cloud</span></tt></p>
<blockquote>
<div>the name of a valid <cite>cloud</cite> section. For instance <cite>hobbes</cite> or
<cite>amazon-us-east-1</cite></div></blockquote>
<p><tt class="docutils literal"><span class="pre">login</span></tt></p>
<blockquote>
<div>the name of a valid <cite>login</cite> section. For instance <cite>ubuntu</cite> or
<cite>gc3-user</cite></div></blockquote>
<p><tt class="docutils literal"><span class="pre">setup_provider</span></tt></p>
<blockquote>
<div>the name of a valid <cite>setup</cite> section. For instance, <cite>ansible-slurm</cite>
or <cite>ansible-pbs</cite></div></blockquote>
<p><tt class="docutils literal"><span class="pre">image_id</span></tt></p>
<blockquote>
<div>image id in <cite>ami</cite> format. If you are using OpenStack, you need to
run <cite>euca-describe-images</cite> to get a valid <cite>ami-*</cite> id.</div></blockquote>
<p><tt class="docutils literal"><span class="pre">flavor</span></tt></p>
<blockquote>
<div>the image type to use. Different cloud providers call it
differently, could be <cite>instance type</cite>, <cite>instance size</cite> or
<cite>flavor</cite>.</div></blockquote>
<p><tt class="docutils literal"><span class="pre">security_group</span></tt></p>
<blockquote>
<div>Security group to use when starting the instance.</div></blockquote>
<p><tt class="docutils literal"><span class="pre">&lt;class&gt;_nodes</span></tt></p>
<blockquote>
<div><p>the number of nodes of type <tt class="docutils literal"><span class="pre">&lt;class&gt;</span></tt>. These configuration
options will define the composition of your cluster. A very common
configuration will include only two group of nodes:</p>
<dl class="docutils">
<dt><tt class="docutils literal"><span class="pre">frontend_nodes</span></tt></dt>
<dd>the queue manager and frontend of the cluster. You
probably want only one.</dd>
<dt><tt class="docutils literal"><span class="pre">compute_nodes</span></tt></dt>
<dd>the worker nodes of the cluster.</dd>
</dl>
<p>Each <tt class="docutils literal"><span class="pre">&lt;class&gt;_nodes</span></tt> group is configured using the corresponding
<tt class="docutils literal"><span class="pre">&lt;class&gt;_groups</span></tt> configuration option in the <tt class="docutils literal"><span class="pre">[setup/...]</span></tt>
section.</p>
</div></blockquote>
<p><tt class="docutils literal"><span class="pre">ssh_to</span></tt></p>
<blockquote>
<div><cite>ssh</cite> and <cite>sftp</cite> nodes will connect to only one node. This is the
first of the group specified in this configuration option, or the
first node of the first group in alphabetical order.  For
instance, if you don&#8217;t set any value for <cite>ssh_to</cite> and you defined
two groups: <cite>frontend_nodes</cite> and <cite>compute_nodes</cite>, the ssh and sftp
command will connect to <cite>compute001</cite> which is the first
<cite>compute_nodes</cite> node. If you specify <cite>frontend</cite>, instead, it will
connect to <cite>frontend001</cite> (or the first node of the <cite>frontend</cite>
group).</div></blockquote>
</div>
<div class="section" id="optional-configuration-keys">
<h3>Optional configuration keys<a class="headerlink" href="#optional-configuration-keys" title="Permalink to this headline">¶</a></h3>
<p><tt class="docutils literal"><span class="pre">image_userdata</span></tt></p>
<blockquote>
<div>shell script to be executed (as root) when the machine
starts. This is usually not needed because the <cite>ansible</cite> provider
works on <em>vanilla</em> images, but if you are using other setup
providers you may need to execute some command to bootstrap it.</div></blockquote>
<p><tt class="docutils literal"><span class="pre">network_ids</span></tt></p>
<blockquote>
<div>comma separated list of network or subnet IDs the nodes of the cluster
will be connected to. Only supported when the cloud provider is
<cite>ec2_boto</cite> or <cite>openstack</cite></div></blockquote>
<p><tt class="docutils literal"><span class="pre">&lt;class&gt;_min_nodes</span></tt></p>
<blockquote>
<div>Define the minimum amount of nodes of type <cite>&lt;class&gt;</cite> that must be
up&amp;running to configure the cluster. When starting a cluster,
creation of some instances may fail. If at least min_nodes are
started correctly (i.e. are not in error state), the cluster is
configured anyway, otherwise creation of the cluster will fail.</div></blockquote>
<p><tt class="docutils literal"><span class="pre">boot_disk_type</span></tt></p>
<blockquote>
<div>Define the type of boot disk to use.
Only supported when the cloud provider is <cite>google</cite>.
Supported values are <em>pd-standard</em> and <em>pd-ssd</em>.
Default value is <em>pd-standard</em>.
</div></blockquote>
<p><tt class="docutils literal"><span class="pre">boot_disk_size</span></tt></p>
<blockquote>
<div>Define the size of boot disk to use.
Only supported when the cloud provider is <cite>google</cite>.
Value is specified in gigabytes.  Default value is 10.
</div></blockquote>
<<<<<<< HEAD
=======
<p><tt class="docutils literal"><span class="pre">tags</span></tt></p>
<blockquote>
<div>Comma-separated list of instance tags.
Only supported when the cloud provider is <cite>google</cite>.
>>>>>>> b3f1ba7d
<p><tt class="docutils literal"><span class="pre">scheduling</span></tt></p>
<blockquote>
<div>Define the type of instance scheduling.
Only supported when the cloud provider is <cite>google</cite>.
Only supported value is <cite>preemptible</cite>.
</div></blockquote>
</div>
<div class="section" id="id5">
<h3>Examples<a class="headerlink" href="#id5" title="Permalink to this headline">¶</a></h3>
<p>Some (working) examples:</p>
<div class="highlight-python"><div class="highlight"><pre>[cluster/slurm]
cloud=hobbes
login=gc3-user
setup_provider=ansible-slurm
security_group=default
# Ubuntu image
image_id=ami-00000048
flavor=m1.small
frontend_nodes=1
compute_nodes=2
frontend_class=frontend
network_ids=subnet-one

[cluster/torque]
cloud=hobbes
frontend_nodes=1
compute_nodes=2
frontend_class=frontend
security_group=default
# CentOS image
image_id=ami-0000004f
flavor=m1.small
login=gc3-user
setup_provider=ansible-pbs

[cluster/aws-slurm]
cloud=amazon-us-east-1
login=ubuntu
setup_provider=ansible-slurm
security_group=default
# ubuntu image
image_id=ami-90a21cf9
flavor=m1.small
frontend=1
compute=2

[cluster/matlab]
cloud=hobbes
setup_provider=ansible_matlab
security_group=default
image_id=ami-00000099
flavor=m1.medium
frontend_nodes=1
worker_nodes=10
image_userdata=
ssh_to=frontend
</pre></div>
</div>
</div>
</div>
<div class="section" id="cluster-node-section">
<h2>Cluster node section<a class="headerlink" href="#cluster-node-section" title="Permalink to this headline">¶</a></h2>
<p>A <cite>cluster node</cite> for the node type <tt class="docutils literal"><span class="pre">&lt;nodetype&gt;</span></tt> of the cluster
<tt class="docutils literal"><span class="pre">&lt;name&gt;</span></tt> starts with:</p>
<div class="highlight-python"><div class="highlight"><pre>[cluster/&lt;name&gt;/&lt;nodetype&gt;]
</pre></div>
</div>
<p>This section allows you to override some configuration values for
specific group of nodes. Assume you have a standard slurm cluster
with a frontend which is used as manager node and nfs server for the
home directories, and a set of compute nodes.</p>
<p>You may want to use different flavors for the frontend and the
compute nodes, since for the first you need more space and you don&#8217;t
need many cores or much memory, while the compute nodes may requires
more memory and more cores but are not eager about disk space.</p>
<p>This is achieved defining, for instance, a <cite>bigdisk</cite> flavor (the
name is just fictional) for the frontend and <cite>8cpu32g</cite> for the
compute nodes. Your configuration will thus look like:</p>
<div class="highlight-python"><div class="highlight"><pre>[cluster/slurm]
...
flavor=8cpu32g
frontend_nodes=1
compute_nodes=10

[cluster/slurm/frontend]
flavor=bigdisk
</pre></div>
</div>
</div>
</div>


          </div>
        </div>
      </div>
      <div class="sphinxsidebar">
        <div class="sphinxsidebarwrapper">
  <h3><a href="index.html">Table Of Contents</a></h3>
  <ul>
<li><a class="reference internal" href="#">Configuration</a><ul>
<li><a class="reference internal" href="#basic-syntax-of-the-configuration-file">Basic syntax of the configuration file</a></li>
<li><a class="reference internal" href="#cloud-section">Cloud Section</a><ul>
<li><a class="reference internal" href="#valid-configuration-keys-for-boto">Valid configuration keys for <cite>boto</cite></a></li>
<li><a class="reference internal" href="#valid-configuration-keys-for-google">Valid configuration keys for <cite>google</cite></a></li>
<li><a class="reference internal" href="#valid-configuration-keys-for-openstack">Valid configuration keys for <em>openstack</em></a></li>
<li><a class="reference internal" href="#examples">Examples</a><ul>
<li><a class="reference internal" href="#openstack-users">OpenStack users</a></li>
<li><a class="reference internal" href="#google-compute-engine-users">Google Compute Engine users</a></li>
</ul>
</li>
</ul>
</li>
<li><a class="reference internal" href="#login-section">Login Section</a><ul>
<li><a class="reference internal" href="#mandatory-configuration-keys">Mandatory configuration keys</a></li>
<li><a class="reference internal" href="#id1">Examples</a></li>
</ul>
</li>
<li><a class="reference internal" href="#setup-section">Setup Section</a><ul>
<li><a class="reference internal" href="#id2">Mandatory configuration keys</a></li>
<li><a class="reference internal" href="#ansible-specific-mandatory-configuration-keys">Ansible-specific mandatory configuration keys</a></li>
<li><a class="reference internal" href="#id3">Examples</a></li>
</ul>
</li>
<li><a class="reference internal" href="#cluster-section">Cluster Section</a><ul>
<li><a class="reference internal" href="#id4">Mandatory configuration keys</a></li>
<li><a class="reference internal" href="#optional-configuration-keys">Optional configuration keys</a></li>
<li><a class="reference internal" href="#id5">Examples</a></li>
</ul>
</li>
<li><a class="reference internal" href="#cluster-node-section">Cluster node section</a></li>
</ul>
</li>
</ul>

  <h4>Previous topic</h4>
  <p class="topless"><a href="install.html"
                        title="previous chapter">Installation</a></p>
  <h4>Next topic</h4>
  <p class="topless"><a href="usage.html"
                        title="next chapter">Usage</a></p>
  <h3>This Page</h3>
  <ul class="this-page-menu">
    <li><a href="_sources/configure.txt"
           rel="nofollow">Show Source</a></li>
  </ul>
<div id="searchbox" style="display: none">
  <h3>Quick search</h3>
    <form class="search" action="search.html" method="get">
      <input type="text" name="q" />
      <input type="submit" value="Go" />
      <input type="hidden" name="check_keywords" value="yes" />
      <input type="hidden" name="area" value="default" />
    </form>
    <p class="searchtip" style="font-size: 90%">
    Enter search terms or a module, class or function name.
    </p>
</div>
<script type="text/javascript">$('#searchbox').show(0);</script>
        </div>
      </div>
      <div class="clearer"></div>
    </div>
    <div class="related">
      <h3>Navigation</h3>
      <ul>
        <li class="right" style="margin-right: 10px">
          <a href="genindex.html" title="General Index"
             >index</a></li>
        <li class="right" >
          <a href="py-modindex.html" title="Python Module Index"
             >modules</a> |</li>
        <li class="right" >
          <a href="usage.html" title="Usage"
             >next</a> |</li>
        <li class="right" >
          <a href="install.html" title="Installation"
             >previous</a> |</li>
        <li><a href="index.html">elasticluster 1.0 documentation</a> &raquo;</li>
      </ul>
    </div>
    <div class="footer">
        &copy; Copyright 2013, Grid Computing Competence Centre, University of Zurich.
      Created using <a href="http://sphinx-doc.org/">Sphinx</a> 1.2.2.
    </div>
  </body>
</html><|MERGE_RESOLUTION|>--- conflicted
+++ resolved
@@ -564,13 +564,10 @@
 Only supported when the cloud provider is <cite>google</cite>.
 Value is specified in gigabytes.  Default value is 10.
 </div></blockquote>
-<<<<<<< HEAD
-=======
 <p><tt class="docutils literal"><span class="pre">tags</span></tt></p>
 <blockquote>
 <div>Comma-separated list of instance tags.
 Only supported when the cloud provider is <cite>google</cite>.
->>>>>>> b3f1ba7d
 <p><tt class="docutils literal"><span class="pre">scheduling</span></tt></p>
 <blockquote>
 <div>Define the type of instance scheduling.
