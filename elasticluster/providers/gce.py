--- conflicted
+++ resolved
@@ -215,10 +215,7 @@
                        instance_name=None,
                        boot_disk_type='pd-standard',
                        boot_disk_size=10,
-<<<<<<< HEAD
-=======
                        tags=None,
->>>>>>> b3f1ba7d
                        scheduling=None,
                        **kwargs):
         """Starts a new instance with the given properties and returns
@@ -297,12 +294,9 @@
         instance = {
             'name': instance_name,
             'machineType': machine_type_url,
-<<<<<<< HEAD
-=======
             'tags': {
               'items': tags.split(',') if tags else None
             },
->>>>>>> b3f1ba7d
             'scheduling': scheduling_option,
             'disks': [{
                 'autoDelete': 'true',
