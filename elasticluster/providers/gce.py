--- conflicted
+++ resolved
@@ -185,40 +185,9 @@
         with GoogleCloudProvider.__gce_lock:
             # check for existing connection
             if not self._gce:
-<<<<<<< HEAD
-                flow = OAuth2WebServerFlow(self._client_id, self._client_secret,
-                                           GCE_SCOPE)
-                # The `Storage` object holds the credentials that your
-                # application needs to authorize access to the user's
-                # data. The name of the credentials file is provided. If the
-                # file does not exist, it is created. This object can only
-                # hold credentials for a single user. It stores the access
-                # priviledges for the application, so a user only has to grant
-                # access through the web interface once.
-                storage_path = os.path.join(self._storage_path,
-                                            self._client_id + '.oauth.dat')
-                storage = Storage(storage_path)
-
-                credentials = storage.get()
-                if credentials is None or credentials.invalid:
-                    args = argparser.parse_args([])
-                    args.noauth_local_webserver = self._noauth_local_webserver
-                    # try to start a browser to have the user authenticate with Google
-                    # TODO: what kind of exception is raised if the browser
-                    #       cannot be started?
-                    try:
-                        credentials = run_flow(flow, storage, flags=args)
-                    except Exception as err:
-                        log.error("Could not run authentication flow: %s", err)
-                        log.debug("(Original traceback follows.)", exc_info=True)
-                        raise
-
+                credentials = self._get_credentials()
                 version = pkg_resources.get_distribution("elasticluster").version
                 http = googleapiclient.http.set_user_agent(httplib2.Http(), "elasticluster/%s" % version)
-=======
-                credentials = self._get_credentials()
-                http = httplib2.Http()
->>>>>>> 0ef97837
                 self._auth_http = credentials.authorize(http)
 
                 self._gce = build(GCE_API_NAME, GCE_API_VERSION, http=http)
