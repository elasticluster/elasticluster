--- conflicted
+++ resolved
@@ -282,7 +282,6 @@
             image_url = '%s%s/global/images/%s' % (
                 GCE_URL, os_cloud, image_id)
 
-<<<<<<< HEAD
         if scheduling is None:
             # use GCE's default
             scheduling_option = {}
@@ -304,17 +303,6 @@
                 " should be a string or a list, got {T} instead"
                 .format(T=type(tags)))
 
-=======
-        scheduling_option = {}
-        if scheduling:
-          if scheduling == 'preemptible':
-            scheduling_option = {
-              'preemptible': True
-            }
-          else:
-            raise InstanceError("Unknown scheduling option: '%s'" % scheduling)
-
->>>>>>> acb371ff
         # construct the request body
         if instance_name is None:
             instance_name = 'elasticluster-%s' % uuid.uuid4()
@@ -325,11 +313,7 @@
             'name': instance_name,
             'machineType': machine_type_url,
             'tags': {
-<<<<<<< HEAD
               'items': tags,
-=======
-              'items': tags.split(',') if tags else None
->>>>>>> acb371ff
             },
             'scheduling': scheduling_option,
             'disks': [{
