#!/usr/bin/env python
# -*- coding: utf-8 -*-#
# @(#)openstack.py
#
#
# Copyright (C) 2013, 2015 S3IT, University of Zurich. All rights reserved.
#
#
# This program is free software; you can redistribute it and/or modify it
# under the terms of the GNU General Public License as published by the
# Free Software Foundation; either version 2 of the License, or (at your
# option) any later version.
#
# This program is distributed in the hope that it will be useful, but
# WITHOUT ANY WARRANTY; without even the implied warranty of
# MERCHANTABILITY or FITNESS FOR A PARTICULAR PURPOSE.  See the GNU
# General Public License for more details.
#
# You should have received a copy of the GNU General Public License along
# with this program; if not, write to the Free Software Foundation, Inc.,
# 59 Temple Place, Suite 330, Boston, MA 02111-1307 USA

__docformat__ = 'reStructuredText'
__author__ = ', '.join([
    'Antonio Messina <antonio.s.messina@gmail.com>',
    'Riccardo Murri <riccardo.murri@gmail.com>'
    ])

# System imports
import os
import threading
from warnings import warn

# External modules

# handle missing OpenStack libraries in Python 2.6: delay ImportError until actually
# used but raise a warning in the meantime; since we pinned the 2.6 dependencies
# to the pre-3.0.0 release, everything *should* work with just the "nova" API.
class _Unavailable(object):
    def __init__(self, missing):
        self.__missing = missing
    def Client(self, *args, **kwargs):
        warn("Trying to initialize `{module}` which is not available."
             " A placeholder object will be used instead, but it will raise"
             " `ImportError` later if there is any actual attempt at using it."
             .format(module=self.__missing),
             ImportWarning)
        class _Unavailable(object):
            def __init__(self, missing):
                self.__missing = missing
            def __getattr__(self, name):
                return self
            def __call__(self, *args, **kwargs):
                raise ImportError(
                    "Trying to actually use client class from module `{module}`"
                    " which could not be imported. Aborting."
                    .format(module=self.__missing))
        return _Unavailable(self.__missing)

from keystoneauth1 import loading
from keystoneauth1 import session
<<<<<<< HEAD
from keystoneauth1.identity import v3
from keystoneclient.v3 import client
from novaclient import client
=======
try:
    from glanceclient import client as glance_client
except ImportError:
    glance_client = _Unavailable('python-glanceclient')
try:
    from neutronclient.v2_0 import client as neutron_client
    from neutronclient.common.exceptions import BadRequest as BadNeutronRequest
except ImportError:
    neutron_client = _Unavailable('python-neutronclient')
    class BadNeutronRequest(Exception):
        """Placeholder to avoid syntax errors."""
        pass
from novaclient import client as nova_client
>>>>>>> 00938d51
from novaclient.exceptions import NotFound
from paramiko import DSSKey, RSAKey, PasswordRequiredException
from paramiko.ssh_exception import SSHException

# Elasticluster imports
from elasticluster import log
from elasticluster.utils import memoize
from elasticluster.providers import AbstractCloudProvider
from elasticluster.exceptions import (
    ClusterError,
    FlavorError,
    ImageError,
    InstanceError,
    InstanceNotFoundError,
    KeypairError,
    SecurityGroupError,
)

DEFAULT_OS_NOVA_API_VERSION = "2"

class OpenStackCloudProvider(AbstractCloudProvider):
    """
    This implementation of
    :py:class:`elasticluster.providers.AbstractCloudProvider` uses the
    OpenStack native python bindings to connect to OpenStack clouds
    and manage instances.

    :param str username: username of the keystone user
    :param str password: password of the keystone user
    :param str project_name: name of the project to use
    :param str user_domain_name: name of the user domain to use
    :param str project_domain_name: name of the project domain to use
    :param str auth_url: url of keystone endpoint
    :param str region: OpenStack region to use
    :param str storage_path: path to store temporary data
    :param bool request_floating_ip: Whether ip are assigned automatically
                                    `True` or floating ips have to be
                                    assigned manually `False`

    """
    __node_start_lock = threading.Lock()  # lock used for node startup

    def __init__(self, username, password, project_name, auth_url,
                 user_domain_name, project_domain_name,
                 region_name=None, storage_path=None,
                 request_floating_ip=False,
                 nova_api_version=DEFAULT_OS_NOVA_API_VERSION):
        self._os_auth_url = os.getenv('OS_AUTH_URL', auth_url)
        self._os_username = os.getenv('OS_USERNAME', username)
        self._os_password = os.getenv('OS_PASSWORD', password)
        self._os_tenant_name = os.getenv('OS_TENANT_NAME', project_name)
        self._os_project_domain_name = os.getenv('OS_PROJECT_DOMAIN_NAME', project_domain_name)
        self._os_user_domain_name = os.getenv('OS_USER_DOMAIN_NAME', user_domain_name)
        self._os_region_name = region_name
        self.request_floating_ip = request_floating_ip
        self.nova_api_version = nova_api_version
        self._instances = {}
        self._cached_instances = {}
        self.__init_os_api()

    def __init_os_api(self):
        """
        Initialise client objects for talking to OpenStack API.

        This is in a separate function so to be called by ``__init__`` and
        ``__setstate__``.
        """
        loader = loading.get_plugin_loader('password')
        auth = loader.load_from_options(auth_url=self._os_auth_url,
                                        username=self._os_username,
                                        password=self._os_password,
                                        user_domain_name=self._os_user_domain_name,
                                        project_domain_name=self._os_project_domain_name,
                                        project_name=self._os_tenant_name)
        sess = session.Session(auth=auth)
        self.nova_client = nova_client.Client(self.nova_api_version, session=sess)
        self.neutron_client = neutron_client.Client(session=sess)
        self.glance_client = glance_client.Client('2', session=sess)

        # self.nova_client = client.Client(self.nova_api_version,
        #                             self._os_username, self._os_password, self._os_tenant_name,
        #                             self._os_auth_url, region_name=self._os_region_name)

    def start_instance(self, key_name, public_key_path, private_key_path,
                       security_group, flavor, image_id, image_userdata,
                       username=None, node_name=None, **kwargs):
        """Starts a new instance on the cloud using the given properties.
        The following tasks are done to start an instance:

        * establish a connection to the cloud web service
        * check ssh keypair and upload it if it does not yet exist. This is
          a locked process, since this function might be called in multiple
          threads and we only want the key to be stored once.
        * check if the security group exists
        * run the instance with the given properties

        :param str key_name: name of the ssh key to connect
        :param str public_key_path: path to ssh public key
        :param str private_key_path: path to ssh private key
        :param str security_group: firewall rule definition to apply on the
                                   instance
        :param str flavor: machine type to use for the instance
        :param str image_id: image type (os) to use for the instance
        :param str image_userdata: command to execute after startup
        :param str username: username for the given ssh key, default None

        :return: str - instance id of the started instance
        """

        log.debug("Checking keypair `%s` ...", key_name)
        with OpenStackCloudProvider.__node_start_lock:
            self._check_keypair(key_name, public_key_path, private_key_path)

        log.debug("Checking security group `%s` ...", security_group)
        self._check_security_group(security_group)

        # Check if the image id is present.
        if image_id not in [img.id for img in self._get_images()]:
            raise ImageError(
                "No image found with ID `{0}` in project `{1}` of cloud {2}"
                .format(image_id, self._os_tenant_name, self._os_auth_url))

        # Check if the flavor exists
        flavors = [fl for fl in self._get_flavors() if fl.name == flavor]
        if not flavors:
            raise FlavorError("No flavor found with name %s on cloud "
                "No flavor found with name `{0}` in project `{1}` of cloud {2}"
                .format(flavor, self._os_tenant_name, self._os_auth_url))
        flavor = flavors[0]

        network_ids = [net_id.strip()
                       for net_id in kwargs.pop('network_ids', '').split(',')]
        if network_ids:
            nics = [{'net-id': net_id, 'v4-fixed-ip': ''}
                    for net_id in network_ids ]
            log.debug("Specifying networks for node %s: %s",
                      node_name, ', '.join([nic['net-id'] for nic in nics]))
        else:
            nics = None

        vm = self.nova_client.servers.create(
            node_name, image_id, flavor, key_name=key_name,
            security_groups=[security_group], userdata=image_userdata,
            nics=nics)

        # allocate and attach a floating IP, if requested
        if self.request_floating_ip:
            # We need to list the floating IPs for this instance
            try:
                # python-novaclient <8.0.0
                floating_ips = [ip for ip in self.nova_client.floating_ips.list()
                                if ip.instance_id == vm.id]
            except AttributeError:
                floating_ips = self.neutron_client.list_floatingips(id=vm.id)
            # allocate new floating IP if none given
            if not floating_ips:
                self._allocate_address(vm, network_ids)

        self._instances[vm.id] = vm

        return vm.id

    def stop_instance(self, instance_id):
        """Stops the instance gracefully.

        :param str instance_id: instance identifier
        """
        instance = self._load_instance(instance_id)
        instance.delete()
        del self._instances[instance_id]

    def get_ips(self, instance_id):
        """Retrieves all IP addresses associated to a given instance.

        :return: tuple (IPs)
        """
        instance = self._load_instance(instance_id)
        IPs = sum(instance.networks.values(), [])
        return IPs

    def is_instance_running(self, instance_id):
        """Checks if the instance is up and running.

        :param str instance_id: instance identifier

        :return: bool - True if running, False otherwise
        """

        # Here, it's always better if we update the instance.
        instance = self._load_instance(instance_id, force_reload=True)
        return instance.status == 'ACTIVE'

    # Protected methods

    def _check_keypair(self, name, public_key_path, private_key_path):
        """First checks if the keypair is valid, then checks if the keypair
        is registered with on the cloud. If not the keypair is added to the
        users ssh keys.

        :param str name: name of the ssh key
        :param str public_key_path: path to the ssh public key file
        :param str private_key_path: path to the ssh private key file

        :raises: `KeypairError` if key is not a valid RSA or DSA key,
                 the key could not be uploaded or the fingerprint does not
                 match to the one uploaded to the cloud.
        """

        # Read key. We do it as first thing because we need it either
        # way, to check the fingerprint of the remote keypair if it
        # exists already, or to create a new keypair.
        pkey = None
        try:
            pkey = DSSKey.from_private_key_file(private_key_path)
        except PasswordRequiredException:
            warn("Unable to check key file `{0}` because it is encrypted with a "
                 "password. Please, ensure that you added it to the SSH agent "
                 "with `ssh-add {1}`"
                 .format(private_key_path, private_key_path))
        except SSHException:
            try:
                pkey = RSAKey.from_private_key_file(private_key_path)
            except PasswordRequiredException:
                warn("Unable to check key file `{0}` because it is encrypted with a "
                     "password. Please, ensure that you added it to the SSH agent "
                     "with `ssh-add {1}`"
                     .format(private_key_path, private_key_path))
            except SSHException:
                raise KeypairError('File `%s` is neither a valid DSA key '
                                   'or RSA key.' % private_key_path)

        try:
            # Check if a keypair `name` exists on the cloud.
            keypair = self.nova_client.keypairs.get(name)

            # Check if it has the correct keypair, but only if we can read the local key
            if pkey:
                fingerprint = str.join(
                    ':', (i.encode('hex') for i in pkey.get_fingerprint()))
                if fingerprint != keypair.fingerprint:
                    raise KeypairError(
                        "Keypair `%s` is present but has "
                        "different fingerprint. Aborting!" % name)
            else:
                warn("Unable to check if the keypair is using the correct key.")
        except NotFound:
            log.warning(
                "Keypair `%s` not found on resource `%s`, Creating a new one",
                name, self._os_auth_url)

            # Create a new keypair
            with open(os.path.expanduser(public_key_path)) as f:
                key_material = f.read()
                try:
                    self.nova_client.keypairs.create(name, key_material)
                except Exception as ex:
                    log.error(
                        "Could not import key `%s` with name `%s` to `%s`",
                        name, public_key_path, self._os_auth_url)
                    raise KeypairError(
                        "could not create keypair `%s`: %s" % (name, ex))


    def _check_security_group(self, name):
        """Checks if the security group exists.

        :param str name: name of the security group
        :raises: `SecurityGroupError` if group does not exist
        """
        try:
            # python-novaclient < 8.0.0
            security_groups = self.nova_client.security_groups.list()
            names = [sg.name for sg in security_groups]
        except AttributeError:
            security_groups = self.neutron_client.list_security_groups()['security_groups']
            names = [sg[u'name'] for sg in security_groups]

        # TODO: We should be able to create the security group if it
        # doesn't exist and at least add a rule to accept ssh access.
        # Also, we should be able to add new rules to a security group
        # if needed.
        if name not in names:
            raise SecurityGroupError(
                "the specified security group %s does not exist" % name)

    @memoize(120)
    def _get_images(self):
        """Get available images. We cache the results in order to reduce
        network usage.

        """
        try:
            # python-novaclient < 8.0.0
            return self.nova_client.images.list()
        except AttributeError:
            # ``glance_client.images.list()`` returns a generator, but callers
            # of `._get_images()` expect a Python list
            return list(self.glance_client.images.list())

    @memoize(120)
    def _get_flavors(self):
        """Get available flavors. We cache the results in order to reduce
        network usage.

        """
        return self.nova_client.flavors.list()

    def _load_instance(self, instance_id, force_reload=True):
        """
        Return instance with the given id.

        For performance reasons, the instance ID is first searched for in the
        collection of VM instances started by ElastiCluster
        (`self._instances`), then in the list of all instances known to the
        cloud provider at the time of the last update
        (`self._cached_instances`), and finally the cloud provider is directly
        queried.

        :param str instance_id: instance identifier
        :param bool force_reload:
          if ``True``, skip searching caches and reload instance from server
          and immediately reload instance data from cloud provider
        :return: py:class:`novaclient.v1_1.servers.Server` - instance
        :raises: `InstanceError` is returned if the instance can't
                 be found in the local cache or in the cloud.
        """
        if force_reload:
            try:
                # Remove from cache and get from server again
                vm = self.nova_client.servers.get(instance_id)
            except NotFound:
                raise InstanceNotFoundError(
                    "Instance `{instance_id}` not found"
                    .format(instance_id=instance_id))
            # update caches
            self._instances[instance_id] = vm
            self._cached_instances[instance_id] = vm

        # if instance is known, return it
        if instance_id in self._instances:
            return self._instances[instance_id]

        # else, check (cached) list from provider
        if instance_id not in self._cached_instances:
            # Refresh the cache, just in case
            self._cached_instances = dict(
                (vm.id, vm) for vm in self.nova_client.servers.list())

        if instance_id in self._cached_instances:
            inst = self._cached_instances[instance_id]
            self._instances[instance_id] = inst
            return inst

        # If we reached this point, the instance was not found neither
        # in the caches nor on the website.
        raise InstanceNotFoundError(
            "Instance `{instance_id}` not found"
            .format(instance_id=instance_id))

    def _allocate_address(self, instance, network_ids):
        """
        Allocates a floating/public ip address to the given instance.

        :param instance: instance to assign address to

        :param list network_id: List of IDs (as strings) of networks where to
        request allocation the floating IP.

        :return: public ip address
        """
        with OpenStackCloudProvider.__node_start_lock:
            try:
                # Use the `novaclient` API (works with python-novaclient <8.0.0)
                free_ips = [ip for ip in self.nova_client.floating_ips.list() if not ip.fixed_ip]
                if not free_ips:
                    free_ips.append(self.nova_client.floating_ips.create())
            except AttributeError:
                # Use the `neutronclient` API
                #
                # for some obscure reason, using `fixed_ip_address=None` in the
                # call to `list_floatingips()` returns *no* results (not even,
                # in fact, those with `fixed_ip_address: None`) whereas
                # `fixed_ip_address=''` acts as a wildcard and lists *all* the
                # addresses... so filter them out with a list comprehension
                free_ips = [ip for ip in
                            self.neutron_client.list_floatingips(fixed_ip_address='')['floatingips']
                            if ip['fixed_ip_address'] is None]
                if not free_ips:
                    # FIXME: OpenStack Network API v2 requires that we specify
                    # a network ID along with the request for a floating IP.
                    # However, ElastiCluster configuration allows for multiple
                    # networks to be connected to a VM, but does not give any
                    # hint as to which one(s) should be used for such requests.
                    # So we try them all, ignoring errors until one request
                    # succeeds and hope that it's the OK. One can imagine
                    # scenarios where this is *not* correct, but: (1) these
                    # scenarios are unlikely, and (2) the old novaclient code
                    # above has not even had the concept of multiple networks
                    # for floating IPs and no-one has complained in 5 years...
                    allocated_ip = None
                    for network_id in network_ids:
                        log.debug(
                            "Trying to allocate floating IP on network %s ...", network_id)
                        try:
                            allocated_ip = self.neutron_client.create_floatingip({
                                'floatingip': {'floating_network_id':network_id}})
                        except BadNeutronRequest as err:
                            log.debug(
                                "Failed allocating floating IP on network %s: %s",
                                network_id, err)
                        if allocated_ip:
                            free_ips.append(allocated_ip)
                            break
                        else:
                            continue  # try next network
            if free_ips:
                ip = free_ips.pop()
            else:
                raise RuntimeError(
                    "Could not allocate floating IP for VM {0}"
                    .format(vm.id))
            instance.add_floating_ip(ip)
        return ip.ip

    # Fix pickler
    def __getstate__(self):
        return {'auth_url': self._os_auth_url,
                'username': self._os_username,
                'password': self._os_password,
                'project_name': self._os_tenant_name,
                'project_domain_name': self._os_project_domain_name,
                'user_domain_name': self._os_user_domain_name,
                'region_name': self._os_region_name,
                'request_floating_ip': self.request_floating_ip,
                'instance_ids': self._instances.keys(),
                'nova_api_version': self.nova_api_version,
            }

    def __setstate__(self, state):
        self._os_auth_url = state['auth_url']
        self._os_username = state['username']
        self._os_password = state['password']
        self._os_tenant_name = state['project_name']
        self._os_user_domain_name = state['user_domain_name']
        self._os_project_domain_name = state['project)domain_name']
        self._os_region_name = state['region_name']
        self.request_floating_ip = state['request_floating_ip']
        self.nova_api_version = state.get('nova_api_version', DEFAULT_OS_NOVA_API_VERSION)
<<<<<<< HEAD
        self.client = client.Client(self.nova_api_version,
                                    self._os_username, self._os_password, self._os_tenant_name,
                                    self._os_user_domain_name, self._os_project_domain_name,
                                    self._os_auth_url, region_name=self._os_region_name)
=======
>>>>>>> 00938d51
        self._instances = {}
        self._cached_instances = {}
        self.__init_os_api()<|MERGE_RESOLUTION|>--- conflicted
+++ resolved
@@ -59,11 +59,9 @@
 
 from keystoneauth1 import loading
 from keystoneauth1 import session
-<<<<<<< HEAD
 from keystoneauth1.identity import v3
 from keystoneclient.v3 import client
 from novaclient import client
-=======
 try:
     from glanceclient import client as glance_client
 except ImportError:
@@ -77,7 +75,6 @@
         """Placeholder to avoid syntax errors."""
         pass
 from novaclient import client as nova_client
->>>>>>> 00938d51
 from novaclient.exceptions import NotFound
 from paramiko import DSSKey, RSAKey, PasswordRequiredException
 from paramiko.ssh_exception import SSHException
@@ -526,13 +523,10 @@
         self._os_region_name = state['region_name']
         self.request_floating_ip = state['request_floating_ip']
         self.nova_api_version = state.get('nova_api_version', DEFAULT_OS_NOVA_API_VERSION)
-<<<<<<< HEAD
         self.client = client.Client(self.nova_api_version,
                                     self._os_username, self._os_password, self._os_tenant_name,
                                     self._os_user_domain_name, self._os_project_domain_name,
                                     self._os_auth_url, region_name=self._os_region_name)
-=======
->>>>>>> 00938d51
         self._instances = {}
         self._cached_instances = {}
         self.__init_os_api()