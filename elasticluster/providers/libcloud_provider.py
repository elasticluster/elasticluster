--- conflicted
+++ resolved
@@ -157,7 +157,7 @@
             log.debug("deriving and importing public key from private key")
             self.__import_pem(key_name, private_key_path, password)
         elif os.path.exists(os.path.join(self.storage_path, '{p}.pem'.format(p=key_name))):
-            self.__import_pem(key_name, os.path.join(self.storage_path, '{k}.pem'.format(k=key_name)), password)
+            self.__import_pem(key_name, os.path.join(self.storage_path, '{}.pem'.format(key_name)), password)
         else:
             with open(os.path.join(self.storage_path, '{p}.pem'.format(p=key_name)), 'w') as new_key_file:
                 new_key_file.write(self.__get_function_or_ex_function('create_key_pair')(name=key_name))
@@ -187,20 +187,6 @@
                 f.write('{n} {p}'.format(n=pem.get_name(), p=pem.get_base64()))
                 key_import(name=key_name, key_file_path=f.name)
 
-<<<<<<< HEAD
-    def __get_list_function(self, func):
-        """
-        Check if a list function exists for a key on a driver, and if it does, return it
-        :param func: partial function name (ex. key_pair)
-        :return: list function that goes with it (ex. list_key_pairs)
-        """
-        list_functions = [getattr(self.driver, c, None) for c in dir(self.driver) if 'list_{f}'.format(f=func) in c]
-        if list_functions:
-            return list_functions[0]
-        return None
-
-=======
->>>>>>> 72571f18
     def __get_function_or_ex_function(self, func_name):
         """
         Check if a function (or an 'extended' function) exists for a key on a driver, and if it does, return it.
