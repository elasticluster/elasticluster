# bigtop/tasks/main.yml
---

<<<<<<< HEAD
- name: add signing key for Apache Bigtop repository (Debian/Ubuntu)
  apt_key:
    keyserver: keys.gnupg.net
    id: '{{item}}'
  with_items: '{{bigtop_signing_key}}'
  when: is_debian_or_ubuntu

- name: add Apache Bigtop repository (Debian/Ubuntu)
  apt_repository:
    # download from: http://www.apache.org/dist/bigtop/bigtop-1.2.0/repos/16.04/bigtop.list
    repo='deb http://bigtop-repos.s3.amazonaws.com/releases/{{bigtop_release}}/{{ansible_distribution|lower}}/{{ansible_distribution_version}}/x86_64 bigtop contrib'
    state=present
  when: is_debian_or_ubuntu
=======

- name: add signing key for Apache Bigtop repository
  apt_key:
    url: "http://www.apache.org/dist/bigtop/bigtop-{{ bigtop_release }}/repos/GPG-KEY-bigtop"
    state: present


- name: add Apache Bigtop repository
  apt_repository:
    # download from: http://www.apache.org/dist/bigtop/bigtop-1.2.1/repos/ubuntu16.04/bigtop.list
    repo: 'deb http://repos.bigtop.apache.org/releases/{{bigtop_release}}/{{ansible_distribution|lower}}/{{ansible_distribution_version}}/x86_64 bigtop contrib'
    state: present
  register: _bigtop_add_apt_repo

>>>>>>> 5f573236

# this is run as task and not as a handler, since handlers are all
# executed after *all* tasks in the play have run, and we need the
# package cache to be up-to-date immediately for subsequent install
# tasks to succeed...
- name: update APT cache
  apt:
<<<<<<< HEAD
    update_cache=yes
    cache_valid_time=86400
  when: is_debian_compatible

- name: Add Apache Bigtop repository (Redhat/Centos)
  yum_repository:
    name: bigtop
    description: Apache BigTop YUM repo
    baseurl: http://bigtop-repos.s3.amazonaws.com/releases/{{bigtop_release}}/{{ansible_distribution|lower}}/{{ansible_distribution_major_version|int}}/x86_64
    gpgkey: https://dist.apache.org/repos/dist/release/bigtop/KEYS
  when: is_rhel_compatible
=======
    update_cache: yes
    cache_valid_time: 86400
    allow_unauthenticated: '{{ not insecure_https_downloads|default("no")|bool }}'
  when: '_bigtop_add_apt_repo|changed'
>>>>>>> 5f573236
<|MERGE_RESOLUTION|>--- conflicted
+++ resolved
@@ -1,21 +1,10 @@
 # bigtop/tasks/main.yml
 ---
+- name: Check playbook compatibility with host platform
+  fail:
+    msg="PySpark/Hadoop installation only works on Debian/Ubuntu presently."
+  when: not is_debian_or_ubuntu
 
-<<<<<<< HEAD
-- name: add signing key for Apache Bigtop repository (Debian/Ubuntu)
-  apt_key:
-    keyserver: keys.gnupg.net
-    id: '{{item}}'
-  with_items: '{{bigtop_signing_key}}'
-  when: is_debian_or_ubuntu
-
-- name: add Apache Bigtop repository (Debian/Ubuntu)
-  apt_repository:
-    # download from: http://www.apache.org/dist/bigtop/bigtop-1.2.0/repos/16.04/bigtop.list
-    repo='deb http://bigtop-repos.s3.amazonaws.com/releases/{{bigtop_release}}/{{ansible_distribution|lower}}/{{ansible_distribution_version}}/x86_64 bigtop contrib'
-    state=present
-  when: is_debian_or_ubuntu
-=======
 
 - name: add signing key for Apache Bigtop repository
   apt_key:
@@ -30,7 +19,6 @@
     state: present
   register: _bigtop_add_apt_repo
 
->>>>>>> 5f573236
 
 # this is run as task and not as a handler, since handlers are all
 # executed after *all* tasks in the play have run, and we need the
@@ -38,21 +26,7 @@
 # tasks to succeed...
 - name: update APT cache
   apt:
-<<<<<<< HEAD
-    update_cache=yes
-    cache_valid_time=86400
-  when: is_debian_compatible
-
-- name: Add Apache Bigtop repository (Redhat/Centos)
-  yum_repository:
-    name: bigtop
-    description: Apache BigTop YUM repo
-    baseurl: http://bigtop-repos.s3.amazonaws.com/releases/{{bigtop_release}}/{{ansible_distribution|lower}}/{{ansible_distribution_major_version|int}}/x86_64
-    gpgkey: https://dist.apache.org/repos/dist/release/bigtop/KEYS
-  when: is_rhel_compatible
-=======
     update_cache: yes
     cache_valid_time: 86400
     allow_unauthenticated: '{{ not insecure_https_downloads|default("no")|bool }}'
-  when: '_bigtop_add_apt_repo|changed'
->>>>>>> 5f573236
+  when: '_bigtop_add_apt_repo|changed'