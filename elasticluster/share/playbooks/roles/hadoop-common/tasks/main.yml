--- conflicted
+++ resolved
@@ -1,8 +1,6 @@
 # hadoop-common/tasks/main.yml
 ---
 
-<<<<<<< HEAD
-=======
 - name: Install Java JRE
   tags:
     - hadoop
@@ -11,7 +9,6 @@
     state=present
 
 
->>>>>>> 5f573236
 - name: Install Hadoop packages (common)
   tags:
     - hadoop
@@ -24,29 +21,22 @@
     - hadoop-doc # Hadoop Documentation
     - hadoop-hdfs-fuse # Mountable HDFS
 
+
 - name: Ensure Hadoop configuration directory exists
   tags:
     - hadoop
   file:
     path='{{HADOOP_CONF_DIR}}'
     state=directory
-<<<<<<< HEAD
-    
-=======
 
 
->>>>>>> 5f573236
 - name: Copy Hadoop/BigTop default configuration files
   tags:
     - hadoop
   command:
     'rsync -ax --update --backup /etc/hadoop/conf.empty/ {{HADOOP_CONF_DIR}}/'
-<<<<<<< HEAD
-  
-=======
 
 
->>>>>>> 5f573236
 - name: Deploy Hadoop/ElastiCluster configuration files
   tags:
     - hadoop
