--- conflicted
+++ resolved
@@ -1,17 +1,3 @@
-<<<<<<< HEAD
-# Default system properties included when running spark-submit or interactive.
-
-spark.driver.memory              {{spark_driver_memory}}m
-spark.driver.maxResultSize       {{(spark_driver_memory|int * 0.6)|int}}m
-
-spark.executor.memory            {{spark_executor_memory}}m
-
-spark.python.worker.memory       {{spark_python_worker_memory}}m
-
-# our alluxio jars
-spark.driver.extraClassPath      /usr/lib/alluxio/core/client/runtime/target/alluxio-core-client-runtime-{{spark_alluxio_version}}-jar-with-dependencies.jar
-spark.executor.extraClassPath    /usr/lib/alluxio/core/client/runtime/target/alluxio-core-client-runtime-{{spark_alluxio_version}}-jar-with-dependencies.jar
-=======
 # THIS FILE IS CONTROLLED BY ELASTICLUSTER
 # local modifications will be overwritten
 # the next time `elasticluster setup` is run!
@@ -83,19 +69,10 @@
 # ensure the PostGreSQL JDBC connector is available
 spark.driver.extraClassPath      /usr/share/java/postgresql-jdbc4.jar
 spark.executor.extraClassPath    /usr/share/java/postgresql-jdbc4.jar
->>>>>>> 5f573236
 
 # Maximum amount of time to wait for resources to register before scheduling begins
 spark.scheduler.maxRegisteredResourcesWaitingTime 5s
 
-<<<<<<< HEAD
-spark.eventLog.enabled           true
-spark.eventLog.dir               {{spark_history_path}}
-spark.history.fs.logDirectory    {{spark_history_path}}
-
-# Increase the maximum rpc message size from 128 to 512
-spark.rpc.message.maxSize        512
-=======
 # The minimum ratio of registered resources (registered resources /
 # total expected resources) (resources are executors in yarn mode, CPU
 # cores in standalone mode) to wait for before scheduling begins.
@@ -104,5 +81,4 @@
 # time it will wait before scheduling begins is controlled by config
 # spark.scheduler.maxRegisteredResourcesWaitingTime.
 #
-spark.scheduler.minRegisteredResourcesRatio 0.5
->>>>>>> 5f573236
+spark.scheduler.minRegisteredResourcesRatio 0.5