--- conflicted
+++ resolved
@@ -1,5 +1,4 @@
 ---
-
 
 - name: Install Hadoop master node
   hosts: hadoop_master
@@ -15,7 +14,7 @@
       HIVE_METASTORE_HOST: '{{groups.hadoop_master[0]}}'
       HIVE_CLIENTS: '{{groups.hadoop_master + groups.hadoop_worker}}'
     - yarn-master
-    - spark-hadoop
+    - spark-master
 
 
 - name: Install Hadoop worker nodes
@@ -23,9 +22,6 @@
   tags:
     - hadoop
     - worker
-  vars:
-    # spark python version should never differ between master and workers
-    anaconda_version: '4.2.0'
   roles:
     - role: 'nis'
       NIS_MASTER: '{{groups.hadoop_master[0]}}'
@@ -34,8 +30,4 @@
     - role: hive
       HIVE_METASTORE_HOST: '{{groups.hadoop_master[0]}}'
     - yarn-worker
-<<<<<<< HEAD
-    - spark-hadoop
-=======
-    - spark-worker
->>>>>>> 5f573236
+    - spark-worker