#! /usr/bin/env python
#
#   Copyright (C) 2013 GC3, University of Zurich
#
#   This program is free software: you can redistribute it and/or modify
#   it under the terms of the GNU General Public License as published by
#   the Free Software Foundation, either version 3 of the License, or
#   (at your option) any later version.
#
#   This program is distributed in the hope that it will be useful,
#   but WITHOUT ANY WARRANTY; without even the implied warranty of
#   MERCHANTABILITY or FITNESS FOR A PARTICULAR PURPOSE.  See the
#   GNU General Public License for more details.
#
#   You should have received a copy of the GNU General Public License
#   along with this program.  If not, see <http://www.gnu.org/licenses/>.
#
__author__ = 'Nicolas Baer <nicolas.baer@uzh.ch>'

# System imports
import logging
import sys

# External modules
import cli.app
<<<<<<< HEAD
import sys
from elasticluster.cmd import Start, ListClusters, ListNodes
from elasticluster.cmd import Stop
from elasticluster.cmd import AbstractCommand
=======

# Elasticluster imports
from elasticluster import log
from elasticluster.subcommands import Start
from elasticluster.subcommands import Stop
from elasticluster.subcommands import AbstractCommand
>>>>>>> e369884a
from elasticluster.conf import Configuration

class ElasticCloud(cli.app.CommandLineApp):        
        
    def setup(self):
        cli.app.CommandLineApp.setup(self)
        
        # all commands in this list will be added to the subcommands
        # if you add an object here, make sure it implements the commands.abstract_command contract
        commands = [
                    Start(self.params),
                    Stop(self.params),
                    ListClusters(self.params),
                    ListNodes(self.params)
                    ]
        
        # global parameters
        self.add_param('-c', '--cluster', help='name of the cluster', required=True)
        self.add_param('-v', '--verbose', action='count', default=0)
        self.add_param('-s', '--storage', help="storage folder, default is" + AbstractCommand.default_storage_dir, default=AbstractCommand.default_storage_dir)
        self.add_param('--config', help='configuration file, default is ' + AbstractCommand.default_configuration_file, default=AbstractCommand.default_configuration_file)
        

        # to parse subcommands
        self.subparsers = self.argparser.add_subparsers(title="subcommands", help="Sub commands")
        
        for command in commands:
            if isinstance(command, AbstractCommand):
                command.setup(self.subparsers)        
            
    def main(self):
        """
        This is the main entry point of the elasticluster.
        First the central configuration is created, which can be altered through the
        command line interface. Then the given command from the command line interface is called.
        """

        # Set verbosity level
        loglevel = max(1, logging.WARNING - 10 * max(0, self.params.verbose))
        log.setLevel(loglevel)
        # initialize configuration singleton with given global parameters
        try:
            Configuration.Instance().file_path = self.params.config
            Configuration.Instance().cluster_name = self.params.cluster
            Configuration.Instance().storage_path = self.params.storage
        except Exception as ex:
            print "please specify a valid configuration file"
            sys.exit()
        
        # call the subcommand function (ususally execute)
        return self.params.func()
        
        
if __name__ == "__main__":
    app = ElasticCloud()
    app.run()<|MERGE_RESOLUTION|>--- conflicted
+++ resolved
@@ -23,19 +23,12 @@
 
 # External modules
 import cli.app
-<<<<<<< HEAD
-import sys
-from elasticluster.cmd import Start, ListClusters, ListNodes
-from elasticluster.cmd import Stop
-from elasticluster.cmd import AbstractCommand
-=======
 
 # Elasticluster imports
 from elasticluster import log
 from elasticluster.subcommands import Start
 from elasticluster.subcommands import Stop
 from elasticluster.subcommands import AbstractCommand
->>>>>>> e369884a
 from elasticluster.conf import Configuration
 
 class ElasticCloud(cli.app.CommandLineApp):        
