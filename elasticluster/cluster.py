#! /usr/bin/env python
#
# Copyright (C) 2013-2016 S3IT, University of Zurich
#
# This program is free software: you can redistribute it and/or modify
# it under the terms of the GNU General Public License as published by
# the Free Software Foundation, either version 3 of the License, or
# (at your option) any later version.
#
# This program is distributed in the hope that it will be useful,
# but WITHOUT ANY WARRANTY; without even the implied warranty of
# MERCHANTABILITY or FITNESS FOR A PARTICULAR PURPOSE.  See the
# GNU General Public License for more details.
#
# You should have received a copy of the GNU General Public License
# along with this program.  If not, see <http://www.gnu.org/licenses/>.
#
__author__ = '''
Nicolas Baer <nicolas.baer@uzh.ch>,
Antonio Messina <antonio.s.messina@gmail.com>,
Riccardo Murri <riccardo.murri@uzh.ch>
'''

# System imports
<<<<<<< HEAD
from collections import defaultdict
=======
import itertools
>>>>>>> 697358fc
import operator
import os
import re
import signal
import socket
import sys
import time
from multiprocessing.dummy import Pool
import UserDict

# External modules
import paramiko
from binascii import hexlify

# Elasticluster imports
from elasticluster import log
from elasticluster.exceptions import TimeoutError, NodeNotFound, \
    InstanceError, ClusterError
from elasticluster.repository import MemRepository


class IgnorePolicy(paramiko.MissingHostKeyPolicy):
    def missing_host_key(self, client, hostname, key):
        log.info('Ignoring unknown %s host key for %s: %s' %
                 (key.get_name(), hostname, hexlify(key.get_fingerprint())))


class Struct(object, UserDict.DictMixin):
    """
    This class is a clone of gc3libs.utils.Struct class from GC3Pie project: https://code.google.com/p/gc3pie/

    A `dict`-like object, whose keys can be accessed with the usual
    '[...]' lookup syntax, or with the '.' get attribute syntax.

    Examples::
      >>> a = Struct()
      >>> a['x'] = 1
      >>> a.x
      1
      >>> a.y = 2
      >>> a['y']
      2

    Values can also be initially set by specifying them as keyword
    arguments to the constructor::

      >>> a = Struct(z=3)
      >>> a['z']
      3
      >>> a.z
      3

    Like `dict` instances, `Struct`s have a `copy` method to get a
    shallow copy of the instance:

      >>> b = a.copy()
      >>> b.z
      3
    """

    def __init__(self, initializer=None, **extra):
        if initializer is not None:
            try:
                # initializer is `dict`-like?
                for name, value in initializer.items():
                    self[name] = value
            except AttributeError:
                # initializer is a sequence of (name,value) pairs?
                for name, value in initializer:
                    self[name] = value
        for name, value in extra.items():
            self[name] = value

    def copy(self):
        """Return a (shallow) copy of this `Struct` instance."""
        return Struct(self)

    # the `DictMixin` class defines all std `dict` methods, provided
    # that `__getitem__`, `__setitem__` and `keys` are defined.
    def __setitem__(self, name, val):
        self.__dict__[name] = val

    def __getitem__(self, name):
        return self.__dict__[name]

    def keys(self):
        return self.__dict__.keys()


class Cluster(Struct):
    """This is the heart of elasticluster and handles all cluster relevant
    behavior. You can basically start, setup and stop a cluster. Also it
    provides factory methods to add nodes to the cluster.
    A typical workflow is as follows:

    * create a new cluster
    * add nodes to fit your computing needs
    * start cluster; start all instances in the cloud
    * setup cluster; configure all nodes to fit your computing cluster
    * eventually stop cluster; destroys all instances in the cloud

    :param str name: unique identifier of the cluster

    :param cloud_provider: access to the cloud to manage nodes
    :type cloud_provider: :py:class:`elasticluster.providers.AbstractCloudProvider`

    :param setup_provider: provider to setup cluster
    :type setup_provider: :py:class:`elasticluster.providers.AbstractSetupProvider`

    :param str user_key_name: name of the ssh key to connect to cloud

    :param str user_key_public: path to ssh public key file

    :param str user_key_private: path to ssh private key file

    :param repository: by default the
                       :py:class:`elasticluster.repository.MemRepository` is
                       used to store the cluster in memory. Provide another
                       repository to store the cluster in a persistent state.
    :type repository: :py:class:`elasticluster.repository.AbstractClusterRepository`

    :param extra: tbd.


    :ivar nodes: dict [node_type] = [:py:class:`Node`] that represents all
                 nodes in this cluster
    """
    startup_timeout = 60 * 10  #: timeout in seconds to start all nodes


    def __init__(self, name, user_key_name='elasticluster-key',
                 user_key_public='~/.ssh/id_rsa.pub',
                 user_key_private='~/.ssh/id_rsa',
                 cloud_provider=None, setup_provider=None,
                 repository=None, thread_pool_max_size=10,
                 **extra):
        self.name = name
        self.template = extra.pop('template', None)
        self.thread_pool_max_size = thread_pool_max_size
        self._cloud_provider = cloud_provider
        self._setup_provider = setup_provider
        self.user_key_name = user_key_name
        self.repository = repository if repository else MemRepository()

        self.ssh_to = extra.pop('ssh_to', None)

        self.user_key_private = os.path.expandvars(user_key_private)
        self.user_key_private = os.path.expanduser(user_key_private)

        self.user_key_public = os.path.expanduser(user_key_public)
        self.user_key_public = os.path.expandvars(user_key_public)

        # this needs to exist before `add_node()` is called
        self._naming_policy = NodeNamingPolicy()

        self.nodes = {}
        if 'nodes' in extra:
            # Build the internal nodes. This is mostly useful when loading
            # the cluster from json files.
            for kind, nodes in extra['nodes'].items():
                for node in nodes:
                    # adding un-named nodes before NodeNamingPolicy has
                    # been fully populated can lead to duplicate names
                    assert 'name' in node
                    self.add_node(**node)
            del extra['nodes']

        self.extra = {}
        # FIXME: ugly fix needed when saving and loading the same
        # cluster using json. The `extra` keywords will become a
        # single, dictionary-valued, `extra` option when calling again
        # the constructor.
        self.extra.update(extra.pop('extra',{}))

        # attributes that have already been defined trump whatever is
        # in the `extra` dictionary
        for key in extra.keys():
            if hasattr(self, key):
                del extra[key]
        self.extra.update(extra)

    @property
    def known_hosts_file(self):
        return os.path.join(self.repository.storage_path,
                            "%s.known_hosts" % self.name)

    @property
    def cloud_provider(self):
        return self._cloud_provider

    @cloud_provider.setter
    def cloud_provider(self, provider):
        self._cloud_provider = provider
        for node in self.get_all_nodes():
            node._cloud_provider = provider

    def to_dict(self, omit=()):
        """
        Return a (shallow) copy of self cast to a dictionary,
        optionally omitting some key/value pairs.
        """
        result = self.__dict__.copy()
        for key in omit:
            if key in result:
                del result[key]
        return result

    def __getstate__(self):
        return self.to_dict(omit=('_cloud_provider', '_naming_policy',
                                  '_setup_provider',))

    def __setstate__(self, state):
        self.__dict__ = state
        self.__dict__['_setup_provider'] = None
        self.__dict__['_cloud_provider'] = None
        self.__dict__['_naming_policy'] = None

    def __update_option(self, cfg, key, attr):
        oldvalue = getattr(self, attr)
        if key in cfg and cfg[key] != oldvalue:
            setattr(self, attr, cfg[key])
            return oldvalue
        return False

    def keys(self):
        """Only expose some of the attributes when using as a dictionary"""
        keys = Struct.keys(self)
        for key in (
                '_cloud_provider',
                '_naming_policy',
                '_setup_provider',
                'known_hosts_file',
                'repository',
        ):
            if key in keys:
                keys.remove(key)
        return keys

    def update_config(self, cluster_config, login_config):
        """Update current configuration.

        This method is usually called after loading a `Cluster`
        instance from a persistent storage. Note that not all fields
        are actually updated, but only those that can be safely
        updated.
        """

        oldvalue = self.__update_option(cluster_config, 'ssh_to', 'ssh_to')
        if oldvalue:
            log.debug("Attribute 'ssh_to' updated: %s -> %s", oldvalue, self.ssh_to)

    # a kind must *not* end with a digit, otherwise we'll have a hard
    # time extracting the node index with the default naming policy
    _NODE_KIND_RE = re.compile(r'^[a-z0-9-]*[a-z-]+$', re.I)

    def add_node(self, kind, image_id, image_user, flavor,
                 security_group, image_userdata='', name=None, **extra):
        """
        Adds a new node to the cluster. This factory method provides an
        easy way to add a new node to the cluster by specifying all relevant
        parameters. The node does not get started nor setup automatically,
        this has to be done manually afterwards.

        :param str kind: kind of node to start. this refers to the
                         groups defined in the ansible setup provider
                         :py:class:`elasticluster.providers.AnsibleSetupProvider`
                         Please note that this can only contain
                         alphanumeric characters and hyphens (and must
                         not end with a digit), as it is used to build
                         a valid hostname

        :param str image_id: image id to use for the cloud instance (e.g.
                             ami on amazon)

        :param str image_user: user to login on given image

        :param str flavor: machine type to use for cloud instance

        :param str security_group: security group that defines firewall rules
                                   to the instance

        :param str image_userdata: commands to execute after instance starts

        :param str name: name of this node, automatically generated if None

        :raises: ValueError: `kind` argument is an invalid string.

        :return: created :py:class:`Node`
        """
        if not self._NODE_KIND_RE.match(kind):
            raise ValueError(
                "Invalid name `%s`. The `kind` argument may only contain"
                " alphanumeric characters, as it is going to be used as"
                " host name" % kind
            )

        if kind not in self.nodes:
            self.nodes[kind] = []

<<<<<<< HEAD
=======
        if not name:
            nodenames = [i.name for i in self.nodes[kind]]
            numnodes = len(nodenames)
            for index in itertools.count(numnodes + 1):
                _name = "%s%03d" % (kind, index)
                if _name in nodenames:
                    continue
                else:
                    name = _name
                    break

        if not name:
            log.error("while adding a new node of type `%s`, I was unable to find a good name for it.", kind)
            return None
>>>>>>> 697358fc
        # To ease json dump/load, use `extra` dictionary to
        # instantiate Node class
        extra.update(
            cloud_provider=self._cloud_provider,
            cluster_name=self.name,
            flavor=flavor,
            image_id=image_id,
            image_user=image_user,
            image_userdata=image_userdata,
            kind=kind,
            security_group=security_group,
        )
        for attr in (
                'flavor',
                'image_id',
                'image_user',
                'image_userdata',
                'security_group',
                'user_key_name',
                'user_key_private',
                'user_key_public',
        ):
            if attr not in extra:
                extra[attr] = getattr(self, attr)

        if not name:
            # `extra` contains key `kind` already
            name = self._naming_policy.new(**extra)
        else:
            self._naming_policy.use(kind, name)
        node = Node(name=name, **extra)

        self.nodes[kind].append(node)
        return node


    def add_nodes(self, kind, num, image_id, image_user, flavor,
                  security_group, image_userdata='', **extra):
        """Helper method to add multiple nodes of the same kind to a cluster.

        :param str kind: kind of node to start. this refers to the groups
                         defined in the ansible setup provider
                         :py:class:`elasticluster.providers.AnsibleSetupProvider`

        :param int num: number of nodes to add of this kind

        :param str image_id: image id to use for the cloud instance (e.g.
                             ami on amazon)

        :param str image_user: user to login on given image

        :param str flavor: machine type to use for cloud instance

        :param str security_group: security group that defines firewall rules
                                   to the instance

        :param str image_userdata: commands to execute after instance starts
        """
        for i in range(num):
            self.add_node(kind, image_id, image_user, flavor,
                          security_group, image_userdata=image_userdata, **extra)

    def remove_node(self, node, stop=False):
        """Removes a node from the cluster.

        By default, it doesn't also stop the node, just remove from
        the known hosts of this cluster.

        :param node: node to remove
        :type node: :py:class:`Node`

        :param stop: Stop the node
        :type stop: bool

        """
        if node.kind not in self.nodes:
            raise NodeNotFound("Unable to remove node %s: invalid node type `%s`.",
                      node.name, node.kind)
        else:
            try:
                index = self.nodes[node.kind].index(node)
                if self.nodes[node.kind][index]:
                    del self.nodes[node.kind][index]
                if stop:
                    node.stop()
                self._naming_policy.free(node.kind, node.name)
                self.repository.save_or_update(self)
            except ValueError:
                raise NodeNotFound("Node %s not found in cluster" % node.name)


    @staticmethod
    def _start_node(node):
        """Static method to start a specific node on a cloud

        :return: bool -- True on success, False otherwise
        """
        log.debug("_start_node: working on node %s" % node.name)
        # TODO: the following check is not optimal yet. When a
        # node is still in a starting state,
        # it will start another node here,
        # since the `is_alive` method will only check for
        # running nodes (see issue #13)
        if node.is_alive():
            log.info("Not starting node %s which is "
                     "already up&running.", node.name)
            return True
        else:
            try:
                node.start()
                log.info("_start_node: node '%s' has been started", node.name)
                return True
            except Exception as e:
                log.error("could not start node `%s` for reason "
                          "`%s`" % (node.name, e))
                return None

    def start(self, min_nodes=None):
        """Starts up all the instances in the cloud. To speed things up all
        instances are started in a seperate thread. To make sure
        elasticluster is not stopped during creation of an instance, it will
        overwrite the sigint handler. As soon as the last started instance
        is returned and saved to the repository, sigint is executed as usual.
        An instance is up and running as soon as a ssh connection can be
        established. If the startup timeout is reached before all instances
        are started, the cluster will stop and destroy all instances.

        This method is blocking and might take some time depending on the
        amount of instances to start.

        :param min_nodes: minimum number of nodes to start in case the quota
                          is reached before all instances are up
        :type min_nodes: dict [node_kind] = number
        """

        # To not mess up the cluster management we start the nodes in a
        # different thread. In this case the main thread receives the sigint
        # and communicates to the `start_node` thread. The nodes to work on
        # are passed in a managed queue.
        self.keep_running = True

        def sigint_handler(signal, frame):
            """
            Makes sure the cluster is stored, before the sigint results in
            exiting during the node startup.
            """
            log.error("user interruption: saving cluster before exit.")
            self.keep_running = False

        nodes = self.get_all_nodes()

        if log.DO_NOT_FORK:
            # Start the nodes sequentially without forking, in order
            # to ease the debugging
            for node in nodes:
                self._start_node(node)
                self.repository.save_or_update(self)
        else:
            # Create one thread for each node to start
            thread_pool = Pool(processes=min(len(nodes),
                                             self.thread_pool_max_size))
            log.debug("Created pool of %d threads" % len(nodes))
            # Intercept Ctrl-c
            signal.signal(signal.SIGINT, sigint_handler)

            # This is blocking
            result = thread_pool.map_async(self._start_node, nodes)

            while not result.ready():
                result.wait(1)
                if not self.keep_running:
                    # the user did abort the start of the cluster. We
                    # finish the current start of a node and save the
                    # status to the storage, so we don't have
                    # unmanaged instances laying around
                    log.error("Aborting upon Ctrl-C")
                    thread_pool.close()
                    thread_pool.join()
                    self.repository.save_or_update(self)
                    sys.exit(1)

        # dump the cluster here, so we don't loose any knowledge
        self.repository.save_or_update(self)

        signal.alarm(0)

        def sigint_reset(signal, frame):
            sys.exit(1)
        signal.signal(signal.SIGINT, sigint_reset)

        # check if all nodes are running, stop all nodes if the
        # timeout is reached
        def timeout_handler(signum, frame):
            raise TimeoutError("problems occured while starting the nodes, "
                               "timeout `%i`", Cluster.startup_timeout)

        signal.signal(signal.SIGALRM, timeout_handler)
        signal.alarm(Cluster.startup_timeout)

        starting_nodes = self.get_all_nodes()
        try:
            while starting_nodes:
                starting_nodes = [n for n in starting_nodes
                                  if not n.is_alive()]
                if starting_nodes:
                    time.sleep(10)
        except TimeoutError as timeout:
            # FIXME: this is wrong: the reason why `node.is_alive()` fails could be caused by a network error, and we shouldn't just delete the nodes.

            log.error("Not all nodes were started correctly within the given"
                      " timeout `%s`" % Cluster.startup_timeout)
            log.error("Please check if image, keypair, and network configuration is correct and try again.")
            # for node in starting_nodes:
            #     log.error("Stopping node `%s`, since it could not start "
            #               "within the given timeout" % node.name)
            #     node.stop()
            #     self.remove_node(node)

        signal.alarm(0)

        # If we reached this point, we should have IP addresses for
        # the nodes, so update the storage file again.
        self.repository.save_or_update(self)

        # Try to connect to each node. Run the setup action only when
        # we successfully connect to all of them.
        signal.signal(signal.SIGALRM, timeout_handler)
        signal.alarm(Cluster.startup_timeout)
        pending_nodes = self.get_all_nodes()[:]

        if not os.path.exists(self.known_hosts_file):
            # Create the file if it's not present, otherwise the
            # following lines will raise an error
            try:
                fd = open(self.known_hosts_file, 'a')
                fd.close()
            except IOError as err:
                log.warning("Error while opening known_hosts file `%s`: `%s`"
                            " NOT using known_hosts_file.",
                            self.known_hosts_file, err)
        try:
            keys = paramiko.hostkeys.HostKeys(self.known_hosts_file)
        except IOError:
            keys = paramiko.hostkeys.HostKeys()
            log.warning("Ignoring error while opening known_hosts file %s" % self.known_hosts_file)

        try:
            while pending_nodes:
                for node in pending_nodes[:]:
                    ssh = node.connect(keyfile=self.known_hosts_file)
                    if ssh:
                        log.info("Connection to node %s (%s) successful.",
                                 node.name, node.connection_ip())
                        # Add host keys to the keys object.
                        for host, key in ssh.get_host_keys().items():
                            for ktype, keydata in key.items():
                                keys.add(host, ktype, keydata)
                        pending_nodes.remove(node)
                if pending_nodes:
                    time.sleep(5)

        except TimeoutError:
            # remove the pending nodes from the cluster
            log.error("Could not connect to all the nodes of the "
                      "cluster within the given timeout `%s`."
                      % Cluster.startup_timeout)
            for node in pending_nodes:
                log.error("Stopping node `%s`, since we could not connect to"
                          " it within the timeout." % node.name)
                self.remove_node(node, stop=True)

        signal.alarm(0)

        # It might be possible that the node.connect() call updated
        # the `preferred_ip` attribute, so, let's save the cluster
        # again.
        self.repository.save_or_update(self)

        # Save host keys
        try:
            keys.save(self.known_hosts_file)
        except IOError:
            log.warning("Ignoring error while saving known_hosts file %s" % self.known_hosts_file)

        # A lot of things could go wrong when starting the cluster. To
        # ensure a stable cluster fitting the needs of the user in terms of
        # cluster size, we check the minimum nodes within the node groups to
        # match the current setup.
        if not min_nodes:
            # the node minimum is implicit if not specified.
            min_nodes = dict((key, len(self.nodes[key])) for key in
                             self.nodes.iterkeys())
        else:
            # check that each group has a minimum value
            for group, nodes in nodes.iteritems():
                if group not in min_nodes:
                    min_nodes[group] = len(nodes)

        self._check_cluster_size(min_nodes)

    def _check_cluster_size(self, min_nodes):
        """Checks the size of the cluster to fit the needs of the user. It
        considers the minimum values for the node groups if present.
        Otherwise it will imply the user wants the amount of specified
        nodes at least.

        :param min_nodes: minimum number of nodes for each kind
        :type min_nodes: dict [node_kind] = number
        :raises: ClusterError in case the size does not fit the minimum
                 number specified by the user.
        """
        # check the total sizes before moving the nodes around
        minimum_nodes = 0
        for group, size in min_nodes.iteritems():
            minimum_nodes = minimum_nodes + size

        if len(self.get_all_nodes()) < minimum_nodes:
            raise ClusterError("The cluster does not provide the minimum "
                               "amount of nodes specified in the "
                               "configuration. The nodes are still running, "
                               "but will not be setup yet. Please change the"
                               " minimum amount of nodes in the "
                               "configuration or try to start a new cluster "
                               "after checking the cloud provider settings.")

        # finding all node groups with an unsatisfied amount of nodes
        unsatisfied_groups = []
        for group, size in min_nodes.iteritems():
            if len(self.nodes[group]) < size:
                unsatisfied_groups.append(group)

        # trying to move nodes around to fill the groups with missing nodes
        for ugroup in unsatisfied_groups[:]:
            missing = min_nodes[ugroup] - len(self.nodes[ugroup])
            for group, nodes in self.nodes.iteritems():
                spare = len(self.nodes[group]) - min_nodes[group]
                while spare > 0 and missing > 0:
                    self.nodes[ugroup].append(self.nodes[group][-1])
                    del self.nodes[group][-1]
                    spare = spare - 1
                    missing = missing - 1

                    if missing == 0:
                        unsatisfied_groups.remove(ugroup)

        if unsatisfied_groups:
            raise ClusterError("Could not find an optimal solution to "
                               "distribute the started nodes into the node "
                               "groups to satisfy the minimum amount of "
                               "nodes. Please change the minimum amount of "
                               "nodes in the configuration or try to start a"
                               " new clouster after checking the cloud "
                               "provider settings")

    def get_all_nodes(self):
        """Returns a list of all nodes in this cluster as a mixed list of
        different node kinds.

        :return: list of :py:class:`Node`
        """
        nodes = self.nodes.values()
        if nodes:
            return reduce(operator.add, nodes, list())
        else:
            return []

    def get_node_by_name(self, nodename):
        """Return the node corresponding with name `nodename`

        :params nodename: Name of the node
        :type nodename: str
        """
        nodes = dict((n.name, n) for n in self.get_all_nodes())
        try:
            return nodes[nodename]
        except KeyError:
            raise NodeNotFound("Node %s not found" % nodename)

    def stop(self, force=False):
        """Destroys all instances of this cluster and calls delete on the
        repository.

        :param bool force: force termination of instances in any case
        """
        for node in self.get_all_nodes():
            if node.instance_id:
                try:
                    node.stop()
                    self.nodes[node.kind].remove(node)
                    log.debug("Removed node with instance id %s from %s"
                              % (node.instance_id, node.kind))
                except:
                    # Boto does not always raises an `Exception` class!
                    log.error("could not stop instance `%s`, it might "
                              "already be down.", node.instance_id)
            else:
                log.debug("Not stopping node with no instance id. It seems "
                          "like node `%s` did not start correctly."
                          % node.name)
                self.nodes[node.kind].remove(node)

        if not self.get_all_nodes():
            log.debug("Removing cluster %s.", self.name)
            self._setup_provider.cleanup(self)
            self.repository.delete(self)
        elif not force:
            log.warning("Not all instances have been terminated. "
                        "Please rerun the `elasticluster stop %s`", self.name)
            self.repository.save_or_update(self)
        else:
            log.warning("Not all instances have been terminated. However, "
                        "as requested, the cluster has been force-removed.")
            self._setup_provider.cleanup(self)
            self.repository.delete(self)

        # Remove also ssh known hosts
        if os.path.exists(self.known_hosts_file):
            os.remove(self.known_hosts_file)


    def get_frontend_node(self):
        """Returns the first node of the class specified in the
        configuration file as `ssh_to`, or the first node of
        the first class in alphabetic order.

        :return: :py:class:`Node`
        :raise: :py:class:`elasticluster.exceptions.NodeNotFound` if no
                valid frontend node is found
        """
        if self.ssh_to:
            if self.ssh_to in self.nodes:
                cls = self.nodes[self.ssh_to]
                if cls:
                    return cls[0]
                else:
                    log.warning(
                        "preferred `ssh_to` `%s` is empty: unable to "
                        "get the choosen frontend node from that class.",
                        self.ssh_to)
            else:
                raise NodeNotFound(
                    "Invalid ssh_to `%s`. Please check your "
                    "configuration file." % self.ssh_to)

        # If we reach this point, the preferred class was empty. Pick
        # one using the default logic.
        for cls in sorted(self.nodes.keys()):
            if self.nodes[cls]:
                return self.nodes[cls][0]
        # Uh-oh, no nodes in this cluster.
        raise NodeNotFound("Unable to find a valid frontend: "
                           "cluster has no nodes!")

    def setup(self):
        """Configure the cluster nodes with the specified  This
        is delegated to the provided :py:class:`elasticluster.providers.AbstractSetupProvider`

        :return: bool - True on success, False otherwise
        """
        try:
            # setup the cluster using the setup provider
            ret = self._setup_provider.setup_cluster(self)
        except Exception as err:
            log.error(
                "The cluster hosts are up and running,"
                " but %s failed to set the cluster up: %s",
                self._setup_provider.HUMAN_READABLE_NAME, err)
            ret = False

        if not ret:
            log.warning(
                "Cluster `%s` not yet configured. Please, re-run "
                "`elasticluster setup %s` and/or check your configuration",
                self.name, self.name)

        return ret

    def update(self):
        """Update all connection information of the nodes of this cluster.
        It occurs for example public ip's are not available imediatly,
        therefore calling this method might help.
        """
        for node in self.get_all_nodes():
            try:
                node.update_ips()

                # If we previously did not have a preferred_ip or the
                # preferred_ip is not in the current list, then try to connect
                # to one of the node ips and update the preferred_ip.
                if node.ips and \
                   not (node.preferred_ip and \
                        node.preferred_ip in node.ips):
                  node.connect()
            except InstanceError as ex:
                log.warning("Ignoring error updating information on node %s: %s",
                          node, str(ex))
        self.repository.save_or_update(self)


class NodeNamingPolicy(object):
    """
    Create names for cluster nodes.

    This class takes care of the book-keeping associated to naming
    nodes in the cluster: generate new names (see :meth:`new`), record
    existing ones (see :meth:`use`), and marking unused names as
    "free" (see :meth:`free`).

    Basic usage is simple: mark any name that is already in use by
    calling :meth:`use` on it, and request new addresses with
    :meth:`new`; any name that is no longer used should be
    unregistered by calling :meth:`free` so that it can be re-used.
    Calls to either method can be freely intermixed.

    From each node name, a numerical "index" is extracted; methods in
    this class ensure that no two names are ever emitted with a
    duplicate index, and that the set of indices in use is as close as
    possible to an integer range starting at 1.

    When the node names in use form a numerical range, each call to
    :meth:`new` just increments the top of the range::

      >>> p = NodeNamingPolicy()
      >>> p.use('foo', 'foo001')
      >>> p.use('foo', 'foo002')
      >>> p.use('foo', 'foo003')
      >>> p.new('foo')
      'foo004'

    When a hole is pinched in the range, however, unused names
    *within* the range are used until all "holes" have been filled::

      >>> p.free('foo', 'foo002')
      >>> p.new('foo')
      'foo002'
      >>> p.new('foo')
      'foo005'

    *Warning:* calling :meth:`use` on a name with a larger sequential
    index than any name in the currently-used range extends the list
    of "holes" with all the names from the old top of the range up to
    the new one::

      >>> p.use('foo', 'foo009')
      >>> p.new('foo') in ['foo006', 'foo007', 'foo008']
      True

    The `pattern` constructor argument allows changing the way the
    node name is built::

      >>> p = NodeNamingPolicy(pattern='node-{kind}-{index}')
      >>> p.new('foo')
      'node-foo-1'

    If you change the pattern, however, you must make sure that
    :meth:`use` and :meth:`free` can parse the name back.  This
    implementation assumes that a node's numerical index is formed by
    the last digits in the name; to implement a more general/complex
    scheme, override methods :meth:`_format` and :meth:`_parse`.

    This class may seem over-engineered for the simple requirement
    that unique names be generated, but I've actually had to answer
    support requests of the kind "Hey, our cluster has ``compute001``
    and ``compute002`` and then ``compute004`` through ``compute010``
    -- what happened to ``compute003``?", so I'd rather spend a bit
    more time coding than explaining each time that gaps in the naming
    scheme are harmless.
    """

    def __init__(self, pattern=r'{kind}{index:03d}'):
        self.pattern = pattern
        # keep a record of unused node names (by kind) and of the
        # highest-numbered node, in case there are no free ones left.
        self._free = defaultdict(set)
        self._top = defaultdict(int)

    @staticmethod
    def _format(pattern, **args):
        """
        Form a node name by interpolating `args` into `pattern`.

        This is actually nothing more than a call to
        `pattern.format(...)` but is provided as a separate
        overrideable method as it is logically paired with
        :meth:`_parse`.
        """
        return pattern.format(**args)

    @staticmethod
    def _parse(name):
        """
        Return dict of parts forming `name`.  Raise `ValueError` if string
        `name` cannot be correctly parsed.

        The default implementation uses
        `NodeNamingPolicy._NODE_NAME_RE` to parse the name back into
        constituent parts.

        This is ideally the inverse of :meth:`_format` -- it should be
        able to parse a node name string into the parameter values
        that were used to form it.
        """
        match = NodeNamingPolicy._NODE_NAME_RE.match(name)
        if match:
            return match.groupdict()
        else:
            raise ValueError(
                "Cannot parse node name `{name}`"
                .format(name=name))

    _NODE_NAME_RE = re.compile(
        r'(?P<kind>[a-z0-9-]*[a-z-]+) (?P<index>\d+)$',
        re.I|re.X)

    def new(self, kind, **extra):
        """
        Return a host name for a new node of the given kind.

        The new name is formed by interpolating ``{}``-format
        specifiers in the string given as ``pattern`` argument to the
        class constructor.  The following names can be used in the
        ``{}``-format specifiers:

        * ``kind`` -- the `kind` argument
        * ``index`` -- a positive integer number, garanteed to be unique (per kind)
        * any other keyword argument used in the call to :meth:`new`

        Example::

          >>> p = NodeNamingPolicy(pattern='node-{kind}-{index}{spec}')
          >>> p.new('foo', spec='bar')
          'node-foo-1bar'
          >>> p.new('foo', spec='quux')
          'node-foo-2quux'
        """
        if self._free[kind]:
            index = self._free[kind].pop()
        else:
            self._top[kind] += 1
            index = self._top[kind]
        return self._format(self.pattern, kind=kind, index=index, **extra)

    def use(self, kind, name):
        """
        Mark a node name as used.
        """
        try:
            params = self._parse(name)
            index = int(params['index'], 10)
            if index in self._free[kind]:
                self._free[kind].remove(index)
            top = self._top[kind]
            if index > top:
                self._free[kind].update(range(top+1, index))
                self._top[kind] = index
        except ValueError:
            log.warning(
                "Cannot extract numerical index"
                " from node name `%s`!", name)

    def free(self, kind, name):
        """
        Mark a node name as no longer in use.

        It could thus be recycled to name a new node.
        """
        try:
            params = self._parse(name)
            index = int(params['index'], 10)
            self._free[kind].add(index)
            assert index <= self._top[kind]
            if index == self._top[kind]:
                self._top[kind] -= 1
        except ValueError:
            # ignore failures in self._parse()
            pass


class Node(Struct):
    """The node represents an instance in a cluster. It holds all
    information to connect to the nodes also manages the cloud instance. It
    provides the basic functionality to interact with the cloud instance,
    such as start, stop, check if the instance is up and ssh connect.

    :param str name: identifier of the node

    :param str kind: kind of node in regard to cluster. this usually
                     refers to a specified group in the
                     :py:class:`elasticluster.providers.AbstractSetupProvider`

    :param cloud_provider: cloud provider to manage the instance
    :type cloud_provider: :py:class:`elasticluster.providers.AbstractCloudProvider`

    :param str user_key_public: path to the ssh public key

    :param str user_key_private: path to the ssh private key

    :param str user_key_name: name of the ssh key

    :param str image_user: user to connect to the instance via ssh

    :param str security_group: security group to setup firewall rules

    :param str image: image id to launch instance with

    :param str flavor: machine type to launch instance

    :param str image_userdata: commands to execute after instance start


    :ivar instance_id: id of the node instance on the cloud

    :ivar preferred_ip: IP address used to connect to the node.

    :ivar ips: list of all the IPs defined for this node.
    """
    connection_timeout = 5  #: timeout in seconds to connect to host via ssh

    def __init__(self, name, cluster_name, kind, cloud_provider, user_key_public,
                 user_key_private, user_key_name, image_user, security_group,
                 image_id, flavor, image_userdata=None, **extra):
        self.name = name
        self.cluster_name = cluster_name
        self.kind = kind
        self._cloud_provider = cloud_provider
        self.user_key_public = user_key_public
        self.user_key_private = user_key_private
        self.user_key_name = user_key_name
        self.image_user = image_user
        self.security_group = security_group
        self.image_id = image_id
        self.image_userdata = image_userdata
        self.flavor = flavor

        self.instance_id = extra.pop('instance_id', None)
        self.preferred_ip = extra.pop('preferred_ip', None)
        self.ips = extra.pop('ips', [])
        # Remove extra arguments, if defined
        for key in extra.keys():
            if hasattr(self, key):
                del extra[key]
        self.extra = {}
        self.extra.update(extra.pop('extra', {}))
        self.extra.update(extra)


    def __setstate__(self, state):
        self.__dict__ = state
        if 'image_id' not in state and 'image' in state:
            state['image_id'] = state['image']

    def start(self):
        """Starts the node on the cloud using the given
        instance properties. This method is non-blocking, as soon
        as the node id is returned from the cloud provider, it will return.
        Therefore the `is_alive` and `update_ips` methods can be used to
        further gather details about the state of the node.
        """
        log.info("Starting node %s.", self.name)
        self.instance_id = self._cloud_provider.start_instance(
            self.user_key_name, self.user_key_public, self.user_key_private,
            self.security_group,
            self.flavor, self.image_id, self.image_userdata,
            username=self.image_user, node_name="%s-%s" % (self.cluster_name, self.name), **self.extra)
        log.debug("Node %s has instance_id: `%s`", self.name, self.instance_id)

    def stop(self):
        """Destroys the instance launched on the cloud for this specific node.
        """
        log.info("shutting down instance `%s`",
                 self.instance_id)
        self._cloud_provider.stop_instance(self.instance_id)
        # When an instance is terminated, the EC2 cloud provider will
        # basically return it as "running" state. Setting the
        # `instance_id` attribute to None will force `is_alive()`
        # method not to check with the cloud provider, and forever
        # forgetting about the instance id.
        self.instance_id = None

    def is_alive(self):
        """Checks if the current node is up and running in the cloud. It
        only checks the status provided by the cloud interface. Therefore a
        node might be running, but not yet ready to ssh into it.
        """
        running = False
        if not self.instance_id:
            return False

        try:
            log.debug("Getting information for instance %s",
                      self.instance_id)
            running = self._cloud_provider.is_instance_running(
                self.instance_id)
        except Exception as ex:
            log.debug("Ignoring error while looking for vm id %s: %s",
                      self.instance_id, str(ex))
        if running:
            log.debug("node `%s` (instance id %s) is up and running",
                      self.name, self.instance_id)
            self.update_ips()
        else:
            log.debug("node `%s` (instance id `%s`) still building...",
                      self.name, self.instance_id)

        return running

    def connection_ip(self):
        """Returns the IP to be used to connect to this node.

        If the instance has a public IP address, then this is returned, otherwise, its private IP is returned.
        """
        return self.preferred_ip

    def connect(self, keyfile=None):
        """Connect to the node via ssh using the paramiko library.

        :return: :py:class:`paramiko.SSHClient` - ssh connection or None on
                 failure
        """
        ssh = paramiko.SSHClient()
        ssh.set_missing_host_key_policy(paramiko.AutoAddPolicy())
        if keyfile and os.path.exists(keyfile):
            ssh.load_host_keys(keyfile)

        # Try connecting using the `preferred_ip`, if
        # present. Otherwise, try all of them and set `preferred_ip`
        # using the first that is working.
        ips=self.ips[:]
        # This is done in order to "sort" the IPs and put the preferred_ip first.
        if self.preferred_ip:
            if self.preferred_ip in ips:
                ips.remove(self.preferred_ip)
            else:
                # Preferred is changed?
                log.debug("IP %s does not seem to belong to %s anymore. Ignoring!", self.preferred_ip, self.name)
                self.preferred_ip = ips[0]

        for ip in itertools.chain([self.preferred_ip], ips):
            if not ip:
                continue
            try:
                log.debug("Trying to connect to host %s (%s)",
                          self.name, ip)
                ssh.connect(ip,
                            username=self.image_user,
                            allow_agent=True,
                            key_filename=self.user_key_private,
                            timeout=Node.connection_timeout)
                log.debug("Connection to %s succeeded!", ip)
                if ip != self.preferred_ip:
                    log.debug("Setting `preferred_ip` to %s", ip)
                    self.preferred_ip = ip
                    cluster_changed = True
                # Connection successful.
                return ssh
            except socket.error as ex:
                log.debug("Host %s (%s) not reachable: %s.",
                          self.name, ip, ex)
            except paramiko.BadHostKeyException as ex:
                log.error("Invalid host key: host %s (%s); check keyfile: %s",
                          self.name, ip, keyfile)
            except paramiko.SSHException as ex:
                log.debug("Ignoring error %s connecting to %s",
                          str(ex), self.name)

        return None

    def update_ips(self):
        """Retrieves the public and private ip of the instance by using the
        cloud provider. In some cases the public ip assignment takes some
        time, but this method is non blocking. To check for a public ip,
        consider calling this method multiple times during a certain timeout.
        """
        self.ips = self._cloud_provider.get_ips(self.instance_id)
        return self.ips[:]

    def __str__(self):
        ips = ', '.join(ip for ip in self.ips if ip)
        return ("name=`{name}`, id=`{id}`,"
                " ips=[{ips}], connection_ip=`{preferred_ip}`"
                .format(name=self.name, id=self.instance_id,
                        ips=ips, preferred_id=self.preferred_ip))

    def pprint(self):
        """Pretty print information about the node.

        :return: str - representaion of a node in pretty print
        """
        ips = ', '.join(ip for ip in self.ips if ip)
        return """%s
connection IP: %s
IPs:    %s
instance id:   %s
instance flavor: %s""" % (self.name, self.preferred_ip, ips,
                          self.instance_id, self.flavor)


    def keys(self):
        """Only expose some of the attributes when using as a dictionary"""
        keys = Struct.keys(self)
        keys.remove('_cloud_provider')
        return keys<|MERGE_RESOLUTION|>--- conflicted
+++ resolved
@@ -22,11 +22,8 @@
 '''
 
 # System imports
-<<<<<<< HEAD
 from collections import defaultdict
-=======
 import itertools
->>>>>>> 697358fc
 import operator
 import os
 import re
@@ -326,23 +323,6 @@
         if kind not in self.nodes:
             self.nodes[kind] = []
 
-<<<<<<< HEAD
-=======
-        if not name:
-            nodenames = [i.name for i in self.nodes[kind]]
-            numnodes = len(nodenames)
-            for index in itertools.count(numnodes + 1):
-                _name = "%s%03d" % (kind, index)
-                if _name in nodenames:
-                    continue
-                else:
-                    name = _name
-                    break
-
-        if not name:
-            log.error("while adding a new node of type `%s`, I was unable to find a good name for it.", kind)
-            return None
->>>>>>> 697358fc
         # To ease json dump/load, use `extra` dictionary to
         # instantiate Node class
         extra.update(
